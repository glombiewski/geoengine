mod colorizer;
mod into_lossy;
mod rgba_transmutable;
mod to_png;

<<<<<<< HEAD
pub use colorizer::{
    Breakpoint, Breakpoints, Colorizer, DefaultColors, Palette, RasterColorizer, RgbaColor,
};
=======
pub use colorizer::{Breakpoint, Breakpoints, Colorizer, Palette, RgbaColor};
>>>>>>> b44c6aea
pub use into_lossy::LossyInto;
pub use rgba_transmutable::RgbaTransmutable;
pub use to_png::ToPng;<|MERGE_RESOLUTION|>--- conflicted
+++ resolved
@@ -3,13 +3,7 @@
 mod rgba_transmutable;
 mod to_png;
 
-<<<<<<< HEAD
-pub use colorizer::{
-    Breakpoint, Breakpoints, Colorizer, DefaultColors, Palette, RasterColorizer, RgbaColor,
-};
-=======
-pub use colorizer::{Breakpoint, Breakpoints, Colorizer, Palette, RgbaColor};
->>>>>>> b44c6aea
+pub use colorizer::{Breakpoint, Breakpoints, Colorizer, Palette, RasterColorizer, RgbaColor};
 pub use into_lossy::LossyInto;
 pub use rgba_transmutable::RgbaTransmutable;
 pub use to_png::ToPng;