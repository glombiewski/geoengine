--- conflicted
+++ resolved
@@ -31,12 +31,8 @@
 strum = { version = "0.20", features = ["derive"] }
 tokio = { version = "1.1", features = ["macros", "signal", "sync", "rt-multi-thread"] }
 uuid = { version = "0.8", features = ["serde", "v4", "v5"] }
-<<<<<<< HEAD
-warp = "0.2"
+warp = "0.3"
 num-traits = "0.2"
-=======
-warp = "0.3"
->>>>>>> 6b3947b0
 
 [dev-dependencies]
 clap = "3.0.0-beta.1"
