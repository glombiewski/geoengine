{
  "properties": {
    "id": {
      "type": "internal",
      "datasetId": "a3f6955e-53cc-4752-9e4a-e9f0493add80"
    },
    "name": "NDVI3857",
    "description": "NDVI data from MODIS reprojected to EPSG:3857",
    "sourceOperator": "GdalSource"
  },
  "metaData": {
    "type": "GdalMetaDataRegular",
    "resultDescriptor": {
      "dataType": "U8",
      "spatialReference": "EPSG:3857",
      "measurement": {
        "type": "unitless"
      },
      "noDataValue": 0.0
    },
    "params": {
      "filePath": "operators/test-data/raster/modis_ndvi/projected_3857/MOD13A2_M_NDVI_%%%_START_TIME_%%%.TIFF",
      "rasterbandChannel": 1,
      "geoTransform": {
        "originCoordinate": {
          "x": -20037508.342789243906736,
          "y": 19971868.880408562719822
        },
<<<<<<< HEAD
        "partition": {
          "upperLeftCoordinate": {
            "x": -20037508.343,
            "y": 19971868.88
          },
          "lowerRightCoordinate": {
            "x": 20027452.843,
            "y": -19966571.375
          }
=======
        "xPixelSize": 14052.95025804873876,
        "yPixelSize": -14057.88111778840539
      },
      "bbox": {
        "lowerLeftCoordinate": {
          "x": -20037508.343,
          "y": -19966571.375
>>>>>>> 01a5780b
        },
        "upperRightCoordinate": {
          "x": 20027452.843,
          "y": 19971868.88
        }
      },
      "fileNotFoundHandling": "NoData",
      "noDataValue": 0.0
    },
    "placeholder": "%%%_START_TIME_%%%",
    "timeFormat": "%Y-%m-%d",
    "start": 1388534400000,
    "step": {
      "granularity": "Months",
      "step": 1
    }
  }
}<|MERGE_RESOLUTION|>--- conflicted
+++ resolved
@@ -26,29 +26,17 @@
           "x": -20037508.342789243906736,
           "y": 19971868.880408562719822
         },
-<<<<<<< HEAD
-        "partition": {
-          "upperLeftCoordinate": {
-            "x": -20037508.343,
-            "y": 19971868.88
-          },
-          "lowerRightCoordinate": {
-            "x": 20027452.843,
-            "y": -19966571.375
-          }
-=======
         "xPixelSize": 14052.95025804873876,
         "yPixelSize": -14057.88111778840539
       },
-      "bbox": {
-        "lowerLeftCoordinate": {
+      "partition": {
+        "upperLeftCoordinate": {
           "x": -20037508.343,
+          "y": 19971868.88
+        },
+        "lowerRightCoordinate": {
+          "x": 20027452.843,
           "y": -19966571.375
->>>>>>> 01a5780b
-        },
-        "upperRightCoordinate": {
-          "x": 20027452.843,
-          "y": 19971868.88
         }
       },
       "fileNotFoundHandling": "NoData",
