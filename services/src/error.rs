use crate::handlers::ErrorResponse;
use crate::workflows::workflow::WorkflowId;
use actix_web::http::StatusCode;
use actix_web::HttpResponse;
use geoengine_datatypes::{dataset::DatasetProviderId, spatial_reference::SpatialReferenceOption};
use snafu::Snafu;
use strum::IntoStaticStr;

pub type Result<T, E = Error> = std::result::Result<T, E>;
#[derive(Debug, Snafu, IntoStaticStr)]
#[snafu(visibility = "pub(crate)")]
pub enum Error {
    DataType {
        source: geoengine_datatypes::error::Error,
    },
    Operator {
        source: geoengine_operators::error::Error,
    },
    Uuid {
        source: uuid::Error,
    },
    SerdeJson {
        source: serde_json::Error,
    },
    Io {
        source: std::io::Error,
    },
    TokioJoin {
        source: tokio::task::JoinError,
    },

    TokioSignal {
        source: std::io::Error,
    },

    Reqwest {
        source: reqwest::Error,
    },

    Url {
        source: url::ParseError,
    },

    #[cfg(feature = "xml")]
    QuickXml {
        source: quick_xml::Error,
    },
    Proj {
        source: proj::ProjError,
    },

    TokioChannelSend,

    #[snafu(display("Unable to parse query string: {}", source))]
    UnableToParseQueryString {
        source: serde_urlencoded::de::Error,
    },

    ServerStartup,

    #[snafu(display("Registration failed: {}", reason))]
    RegistrationFailed {
        reason: String,
    },
    #[snafu(display("Tried to create duplicate: {}", reason))]
    Duplicate {
        reason: String,
    },
    #[snafu(display("User does not exist or password is wrong."))]
    LoginFailed,
    LogoutFailed,
    #[snafu(display("The session id is invalid."))]
    InvalidSession,
    #[snafu(display("Header with authorization token not provided."))]
    MissingAuthorizationHeader,
    #[snafu(display("Authentication scheme must be Bearer."))]
    InvalidAuthorizationScheme,

    #[snafu(display("Authorization error: {:?}", source))]
    Authorization {
        source: Box<Error>,
    },
    #[snafu(display("Failed to create the project."))]
    ProjectCreateFailed,
    #[snafu(display("Failed to list projects."))]
    ProjectListFailed,
    #[snafu(display("The project failed to load."))]
    ProjectLoadFailed,
    #[snafu(display("Failed to update the project."))]
    ProjectUpdateFailed,
    #[snafu(display("Failed to delete the project."))]
    ProjectDeleteFailed,
    PermissionFailed,
    ProjectDbUnauthorized,

    InvalidNamespace,

    InvalidSpatialReference,
    #[snafu(display("SpatialReferenceMissmatch: Found {}, expected: {}", found, expected))]
    SpatialReferenceMissmatch {
        found: SpatialReferenceOption,
        expected: SpatialReferenceOption,
    },

    InvalidWfsTypeNames,

    NoWorkflowForGivenId,

    #[cfg(feature = "postgres")]
    TokioPostgres {
        source: bb8_postgres::tokio_postgres::Error,
    },

    TokioPostgresTimeout,

    #[snafu(display("Identifier does not have the right format."))]
    InvalidUuid,
    SessionNotInitialized,

    ConfigLockFailed,

    Config {
        source: config::ConfigError,
    },

    AddrParse {
        source: std::net::AddrParseError,
    },

    MissingWorkingDirectory {
        source: std::io::Error,
    },

    MissingSettingsDirectory,

    DatasetIdTypeMissMatch,
    UnknownDatasetId,
    UnknownProviderId,
    MissingDatasetId,

    #[snafu(display("Parameter {} must have length between {} and {}", parameter, min, max))]
    InvalidStringLength {
        parameter: String,
        min: usize,
        max: usize,
    },

    #[snafu(display("Limit must be <= {}", limit))]
    InvalidListLimit {
        limit: usize,
    },

    UploadFieldMissingFileName,
    UnknownUploadId,
    PathIsNotAFile,
    Multipart {
        source: actix_multipart::MultipartError,
    },
    InvalidUploadFileName,
    InvalidDatasetName,
    DatasetHasNoAutoImportableLayer,
    #[snafu(display("GdalError: {}", source))]
    Gdal {
        source: gdal::errors::GdalError,
    },
    EmptyDatasetCannotBeImported,
    NoMainFileCandidateFound,
    NoFeatureDataTypeForColumnDataType,

    UnknownSpatialReference {
        srs_string: String,
    },

    NotYetImplemented,

    StacNoSuchBand {
        band_name: String,
    },
    StacInvalidGeoTransform,
    StacInvalidBbox,
    StacJsonResponse {
        url: String,
        response: String,
        error: serde_json::Error,
    },
    RasterDataTypeNotSupportByGdal,

    ExternalAddressNotConfigured,

    MissingSpatialReference,

    WcsVersionNotSupported,
    WcsGridOriginMustEqualBoundingboxUpperLeft,
    WcsBoundingboxCrsMustEqualGridBaseCrs,
    WcsInvalidGridOffsets,

    InvalidDatasetId,

    PangaeaNoTsv,
    GfbioMissingAbcdField,
    ExpectedExternalDatasetId,
    InvalidExternalDatasetId {
        provider: DatasetProviderId,
    },

    #[cfg(feature = "nature40")]
    Nature40UnknownRasterDbname,
    #[cfg(feature = "nature40")]
    Nature40WcsDatasetMissingLabelInMetadata,

    Logger {
        source: flexi_logger::FlexiLoggerError,
    },

    #[cfg(feature = "odm")]
    Odm {
        reason: String,
    },
    #[cfg(feature = "odm")]
    OdmInvalidResponse {
        reason: String,
    },
    #[cfg(feature = "odm")]
    OdmMissingContentTypeHeader,

    UnknownSrsString {
        srs_string: String,
    },

    AxisOrderingNotKnownForSrs {
        srs_string: String,
    },

<<<<<<< HEAD
    #[snafu(display("Anonymous access is disabled, please log in"))]
    AnonymousAccessDisabled,

    #[snafu(display("User registration is disabled"))]
    UserRegistrationDisabled,
=======
    #[snafu(display(
        "WCS request endpoint {} must match identifier {}",
        endpoint,
        identifier
    ))]
    WCSEndpointIdentifierMissmatch {
        endpoint: WorkflowId,
        identifier: WorkflowId,
    },
    #[snafu(display(
        "WCS request endpoint {} must match identifiers {}",
        endpoint,
        identifiers
    ))]
    WCSEndpointIdentifiersMissmatch {
        endpoint: WorkflowId,
        identifiers: WorkflowId,
    },
    #[snafu(display("WMS request endpoint {} must match layer {}", endpoint, layer))]
    WMSEndpointLayerMissmatch {
        endpoint: WorkflowId,
        layer: WorkflowId,
    },
    #[snafu(display(
        "WFS request endpoint {} must match type_names {}",
        endpoint,
        type_names
    ))]
    WFSEndpointTypeNamesMissmatch {
        endpoint: WorkflowId,
        type_names: WorkflowId,
    },
>>>>>>> 630ef1b0
}

impl actix_web::error::ResponseError for Error {
    fn error_response(&self) -> HttpResponse {
        let (error, message) = match self {
            Error::Authorization { source } => (
                Into::<&str>::into(source.as_ref()).to_string(),
                source.to_string(),
            ),
            _ => (Into::<&str>::into(self).to_string(), self.to_string()),
        };

        HttpResponse::build(self.status_code()).json(ErrorResponse { error, message })
    }

    fn status_code(&self) -> StatusCode {
        match self {
            Error::Authorization { source: _ } => StatusCode::UNAUTHORIZED,
            Error::Duplicate { reason: _ } => StatusCode::CONFLICT,
            _ => StatusCode::BAD_REQUEST,
        }
    }
}

impl From<geoengine_datatypes::error::Error> for Error {
    fn from(e: geoengine_datatypes::error::Error) -> Self {
        Self::DataType { source: e }
    }
}

impl From<geoengine_operators::error::Error> for Error {
    fn from(e: geoengine_operators::error::Error) -> Self {
        Self::Operator { source: e }
    }
}

#[cfg(feature = "postgres")]
impl From<bb8_postgres::bb8::RunError<<bb8_postgres::PostgresConnectionManager<bb8_postgres::tokio_postgres::NoTls> as bb8_postgres::bb8::ManageConnection>::Error>> for Error {
    fn from(e: bb8_postgres::bb8::RunError<<bb8_postgres::PostgresConnectionManager<bb8_postgres::tokio_postgres::NoTls> as bb8_postgres::bb8::ManageConnection>::Error>) -> Self {
        match e {
            bb8_postgres::bb8::RunError::User(e) => Self::TokioPostgres { source: e },
            bb8_postgres::bb8::RunError::TimedOut => Self::TokioPostgresTimeout,
        }
    }
}

#[cfg(feature = "postgres")]
impl From<bb8_postgres::tokio_postgres::error::Error> for Error {
    fn from(e: bb8_postgres::tokio_postgres::error::Error) -> Self {
        Self::TokioPostgres { source: e }
    }
}

impl From<serde_json::Error> for Error {
    fn from(e: serde_json::Error) -> Self {
        Self::SerdeJson { source: e }
    }
}

impl From<std::io::Error> for Error {
    fn from(e: std::io::Error) -> Self {
        Self::Io { source: e }
    }
}

impl From<gdal::errors::GdalError> for Error {
    fn from(gdal_error: gdal::errors::GdalError) -> Self {
        Self::Gdal { source: gdal_error }
    }
}

impl From<reqwest::Error> for Error {
    fn from(source: reqwest::Error) -> Self {
        Self::Reqwest { source }
    }
}

impl From<actix_multipart::MultipartError> for Error {
    fn from(source: actix_multipart::MultipartError) -> Self {
        Self::Multipart { source }
    }
}

impl From<url::ParseError> for Error {
    fn from(source: url::ParseError) -> Self {
        Self::Url { source }
    }
}

#[cfg(feature = "xml")]
impl From<quick_xml::Error> for Error {
    fn from(source: quick_xml::Error) -> Self {
        Self::QuickXml { source }
    }
}

impl From<flexi_logger::FlexiLoggerError> for Error {
    fn from(source: flexi_logger::FlexiLoggerError) -> Self {
        Self::Logger { source }
    }
}

impl From<proj::ProjError> for Error {
    fn from(source: proj::ProjError) -> Self {
        Self::Proj { source }
    }
}<|MERGE_RESOLUTION|>--- conflicted
+++ resolved
@@ -231,13 +231,12 @@
         srs_string: String,
     },
 
-<<<<<<< HEAD
     #[snafu(display("Anonymous access is disabled, please log in"))]
     AnonymousAccessDisabled,
 
     #[snafu(display("User registration is disabled"))]
     UserRegistrationDisabled,
-=======
+
     #[snafu(display(
         "WCS request endpoint {} must match identifier {}",
         endpoint,
@@ -270,7 +269,6 @@
         endpoint: WorkflowId,
         type_names: WorkflowId,
     },
->>>>>>> 630ef1b0
 }
 
 impl actix_web::error::ResponseError for Error {
