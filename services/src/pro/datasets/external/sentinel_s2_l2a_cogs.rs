use crate::datasets::listing::{DatasetListOptions, DatasetListing, DatasetProvider};
use crate::datasets::storage::DatasetProviderDefinition;
use crate::error::{self, Result};
use crate::projects::{RasterSymbology, Symbology};
use crate::stac::{Feature as StacFeature, FeatureCollection as StacCollection, StacAsset};
use crate::util::user_input::Validated;
use async_trait::async_trait;
use chrono::{DateTime, Duration, Utc};
use geoengine_datatypes::dataset::{DatasetId, DatasetProviderId, ExternalDatasetId};
use geoengine_datatypes::operations::image::{Colorizer, RgbaColor};
<<<<<<< HEAD
use geoengine_datatypes::operations::reproject::CoordinateProjection;
use geoengine_datatypes::operations::reproject::CoordinateProjector;
use geoengine_datatypes::operations::reproject::ReprojectClipped;
use geoengine_datatypes::primitives::{Measurement, TimeInterval};
use geoengine_datatypes::raster::GeoTransform;
use geoengine_datatypes::raster::RasterDataType;
=======
use geoengine_datatypes::primitives::{AxisAlignedRectangle, Measurement, TimeInterval};
use geoengine_datatypes::raster::{GeoTransform, RasterDataType};
>>>>>>> 6ac80bf3
use geoengine_datatypes::spatial_reference::{SpatialReference, SpatialReferenceAuthority};
use geoengine_operators::engine::{
    MetaData, MetaDataProvider, RasterQueryRectangle, RasterResultDescriptor, VectorQueryRectangle,
    VectorResultDescriptor,
};
use geoengine_operators::mock::MockDatasetDataSourceLoadingInfo;
use geoengine_operators::source::{
    GdalDatasetParameters, GdalLoadingInfo, GdalLoadingInfoPart, GdalLoadingInfoPartIterator,
    OgrSourceDataset,
};
use log::debug;
use serde::{Deserialize, Serialize};
use snafu::ResultExt;
use std::collections::HashMap;
use std::convert::TryInto;
use std::path::PathBuf;

#[derive(Clone, Debug, Serialize, Deserialize)]
#[serde(rename_all = "camelCase")]
pub struct SentinelS2L2ACogsProviderDefinition {
    name: String,
    id: DatasetProviderId,
    api_url: String,
}

#[typetag::serde]
#[async_trait]
impl DatasetProviderDefinition for SentinelS2L2ACogsProviderDefinition {
    async fn initialize(
        self: Box<Self>,
    ) -> crate::error::Result<Box<dyn crate::datasets::listing::DatasetProvider>> {
        Ok(Box::new(SentinelS2L2aCogsDataProvider::new(
            self.id,
            self.api_url,
        )))
    }

    fn type_name(&self) -> String {
        "SentinelS2L2ACogs".to_owned()
    }

    fn name(&self) -> String {
        self.name.clone()
    }

    fn id(&self) -> DatasetProviderId {
        self.id
    }
}

#[derive(Debug, Clone)]
pub struct Band {
    pub name: String,
    pub no_data_value: Option<f64>,
    pub data_type: RasterDataType,
}

impl Band {
    pub fn new(name: String, no_data_value: Option<f64>, data_type: RasterDataType) -> Self {
        Self {
            name,
            no_data_value,
            data_type,
        }
    }
}

#[derive(Debug, Clone)]
pub struct Zone {
    pub name: String,
    pub epsg: u32,
}

impl Zone {
    pub fn new(name: String, epsg: u32) -> Self {
        Self { name, epsg }
    }
}

#[derive(Debug, Clone)]
pub struct SentinelMetaData {
    bands: Vec<Band>,
    zones: Vec<Zone>,
}

#[derive(Debug, Clone)]
pub struct SentinelDataset {
    band: Band,
    zone: Zone,
    listing: DatasetListing,
}

pub struct SentinelS2L2aCogsDataProvider {
    api_url: String,

    datasets: HashMap<DatasetId, SentinelDataset>,
}

impl SentinelS2L2aCogsDataProvider {
    pub fn new(id: DatasetProviderId, api_url: String) -> Self {
        let meta_data = Self::load_metadata();
        Self {
            api_url,
            datasets: Self::create_datasets(&id, &meta_data),
        }
    }

    fn load_metadata() -> SentinelMetaData {
        // TODO: fetch dataset metadata from config or remote
        SentinelMetaData {
            bands: vec![
                Band::new("B01".to_owned(), Some(0.), RasterDataType::U16),
                Band::new("B02".to_owned(), Some(0.), RasterDataType::U16),
                Band::new("B03".to_owned(), Some(0.), RasterDataType::U16),
                Band::new("B04".to_owned(), Some(0.), RasterDataType::U16),
                Band::new("B08".to_owned(), Some(0.), RasterDataType::U16),
                Band::new("SCL".to_owned(), Some(0.), RasterDataType::U8),
            ],
            zones: vec![
                Zone::new("UTM32N".to_owned(), 32632),
                Zone::new("UTM36S".to_owned(), 32736),
            ],
        }
    }

    fn create_datasets(
        id: &DatasetProviderId,
        meta_data: &SentinelMetaData,
    ) -> HashMap<DatasetId, SentinelDataset> {
        meta_data
            .zones
            .iter()
            .flat_map(|zone| {
                meta_data.bands.iter().map(move |band| {
                    let dataset_id: DatasetId = ExternalDatasetId {
                        provider_id: *id,
                        dataset_id: format!("{}:{}", zone.name, band.name),
                    }
                    .into();
                    let listing = DatasetListing {
                        id: dataset_id.clone(),
                        name: format!("Sentinel S2 L2A COGS {}:{}", zone.name, band.name),
                        description: "".to_owned(),
                        tags: vec![],
                        source_operator: "GdalSource".to_owned(),
                        result_descriptor: RasterResultDescriptor {
                            data_type: band.data_type,
                            spatial_reference: SpatialReference::new(
                                SpatialReferenceAuthority::Epsg,
                                zone.epsg,
                            )
                            .into(),
                            measurement: Measurement::Unitless, // TODO: add measurement
                            no_data_value: band.no_data_value,
                        }
                        .into(),
                        symbology: Some(Symbology::Raster(RasterSymbology {
                            opacity: 1.0,
                            colorizer: Colorizer::linear_gradient(
                                vec![
                                    (0.0, RgbaColor::white())
                                        .try_into()
                                        .expect("valid breakpoint"),
                                    (10_000.0, RgbaColor::black())
                                        .try_into()
                                        .expect("valid breakpoint"),
                                ],
                                RgbaColor::transparent(),
                                RgbaColor::transparent(),
                            )
                            .expect("valid colorizer"),
                        })), // TODO: individual colorizer per band
                    };

                    let dataset = SentinelDataset {
                        zone: zone.clone(),
                        band: band.clone(),
                        listing,
                    };

                    (dataset_id, dataset)
                })
            })
            .collect()
    }
}

#[async_trait]
impl DatasetProvider for SentinelS2L2aCogsDataProvider {
    async fn list(&self, _options: Validated<DatasetListOptions>) -> Result<Vec<DatasetListing>> {
        // TODO: options
        let mut x: Vec<DatasetListing> =
            self.datasets.values().map(|d| d.listing.clone()).collect();
        x.sort_by_key(|e| e.name.clone());
        Ok(x)
    }

    async fn load(
        &self,
        _dataset: &geoengine_datatypes::dataset::DatasetId,
    ) -> crate::error::Result<crate::datasets::storage::Dataset> {
        Err(error::Error::NotYetImplemented)
    }
}

#[derive(Debug, Clone)]
pub struct SentinelS2L2aCogsMetaData {
    api_url: String,
    zone: Zone,
    band: Band,
}

impl SentinelS2L2aCogsMetaData {
    async fn create_loading_info(&self, query: RasterQueryRectangle) -> Result<GdalLoadingInfo> {
        // for reference: https://stacspec.org/STAC-ext-api.html#operation/getSearchSTAC

        let features = self.load_all_features(&self.request_params(query)?).await?;
        debug!("number of features returned by STAC: {}", features.len());
        let mut features: Vec<StacFeature> = features
            .into_iter()
            .filter(|f| {
                f.properties
                    .proj_epsg
                    .map_or(false, |epsg| epsg == self.zone.epsg)
            })
            .collect();

        features.sort_by_key(|a| a.properties.datetime);

        let mut parts = vec![];
        let num_features = features.len();
        debug!("number of features in current zone: {}", num_features);
        for i in 0..num_features {
            let feature = &features[i];

            let start = feature.properties.datetime;
            // feature is valid until next feature starts
            let end = if i < num_features - 1 {
                features[i + 1].properties.datetime
            } else {
                start + Duration::seconds(1) // TODO: determine correct validity for last tile
            };

            let time_interval = TimeInterval::new(start, end)?;

            if time_interval.intersects(&query.time_interval) {
                debug!(
                    "STAC asset time: {}, url: {}",
                    time_interval,
                    feature
                        .assets
                        .get(&self.band.name)
                        .map_or(&"n/a".to_string(), |a| &a.href)
                );

                let asset =
                    feature
                        .assets
                        .get(&self.band.name)
                        .ok_or(error::Error::StacNoSuchBand {
                            band_name: self.band.name.clone(),
                        })?;

                parts.push(self.create_loading_info_part(time_interval, asset)?)
            }
        }
        debug!("number of generated loading infos: {}", parts.len());

        Ok(GdalLoadingInfo {
            info: GdalLoadingInfoPartIterator::Static {
                parts: parts.into_iter(),
            },
        })
    }

    fn create_loading_info_part(
        &self,
        time_interval: TimeInterval,
        asset: &StacAsset,
    ) -> Result<GdalLoadingInfoPart> {
        Ok(GdalLoadingInfoPart {
            time: time_interval,
            params: GdalDatasetParameters {
                file_path: PathBuf::from(format!("/vsicurl/{}", asset.href)),
                rasterband_channel: 1,
                geo_transform: GeoTransform::from(
                    asset
                        .gdal_geotransform()
                        .ok_or(error::Error::StacInvalidGeoTransform)?,
                ),
                partition: asset
                    .native_bbox()
                    .ok_or(error::Error::StacInvalidBbox)?
                    .into(),
                file_not_found_handling: geoengine_operators::source::FileNotFoundHandling::NoData,
                no_data_value: self.band.no_data_value,
                properties_mapping: None,
            },
        })
    }

    fn request_params(&self, query: RasterQueryRectangle) -> Result<Vec<(String, String)>> {
        let (t_start, t_end) = Self::time_range_request(&query.time_interval)?;

        // request all features in zone in order to be able to determine the temporal validity of individual tile
        // let bbox = SpatialReference::new(SpatialReferenceAuthority::Epsg, self.zone.epsg).area_of_use()?;
        let projector = CoordinateProjector::from_known_srs(
            SpatialReference::new(SpatialReferenceAuthority::Epsg, self.zone.epsg),
            SpatialReference::epsg_4326(),
        )?;
        let bbox = query.bbox.reproject_clipped(&projector)?;

        Ok(vec![
            (
                "collections[]".to_owned(),
                "sentinel-s2-l2a-cogs".to_owned(),
            ),
            (
                "bbox".to_owned(),
                format!(
                    "[{},{},{},{}]", // array-brackets are not used in standard but required here for unknkown reason
                    bbox.lower_left().x,
                    bbox.lower_left().y,
                    bbox.upper_right().x,
                    bbox.upper_right().y
                ),
            ), // TODO: order coordinates depending on projection
            (
                "datetime".to_owned(),
                format!("{}/{}", t_start.to_rfc3339(), t_end.to_rfc3339()),
            ),
            ("limit".to_owned(), "500".to_owned()),
        ])
    }

    async fn load_all_features<T: Serialize + ?Sized>(
        &self,
        params: &T,
    ) -> Result<Vec<StacFeature>> {
        let mut features = vec![];

        let mut collection = self.load_collection(params, 1).await?;
        features.append(&mut collection.features);

        let num_pages =
            (collection.context.matched as f64 / collection.context.limit as f64).ceil() as u32;

        for page in 2..=num_pages {
            let mut collection = self.load_collection(params, page).await?;
            features.append(&mut collection.features);
        }

        Ok(features)
    }

    async fn load_collection<T: Serialize + ?Sized>(
        &self,
        params: &T,
        page: u32,
    ) -> Result<StacCollection> {
        let client = reqwest::Client::new();
        let text = client
            .get(&self.api_url)
            .query(&params)
            .query(&[("page", &page.to_string())])
            .send()
            .await
            .context(error::Reqwest)?
            .text()
            .await
            .context(error::Reqwest)?;

        serde_json::from_str(&text).map_err(|error| error::Error::StacJsonRespone {
            url: self.api_url.clone(),
            response: text,
            error,
        })
    }

    fn time_range_request(time: &TimeInterval) -> Result<(DateTime<Utc>, DateTime<Utc>)> {
        let t_start =
            time.start()
                .as_utc_date_time()
                .ok_or(geoengine_operators::error::Error::DataType {
                    source: geoengine_datatypes::error::Error::NoDateTimeValid {
                        time_instance: time.start(),
                    },
                })?;

        // shift start by 1 minute to ensure getting the most recent data for start time
        let t_start = t_start - Duration::minutes(1);

        let t_end =
            time.end()
                .as_utc_date_time()
                .ok_or(geoengine_operators::error::Error::DataType {
                    source: geoengine_datatypes::error::Error::NoDateTimeValid {
                        time_instance: time.end(),
                    },
                })?;

        Ok((t_start, t_end))
    }
}

#[async_trait]
impl MetaData<GdalLoadingInfo, RasterResultDescriptor, RasterQueryRectangle>
    for SentinelS2L2aCogsMetaData
{
    async fn loading_info(
        &self,
        query: RasterQueryRectangle,
    ) -> geoengine_operators::util::Result<GdalLoadingInfo> {
        // TODO: propagate error properly
        self.create_loading_info(query).await.map_err(|e| {
            geoengine_operators::error::Error::LoadingInfo {
                source: Box::new(e),
            }
        })
    }

    async fn result_descriptor(&self) -> geoengine_operators::util::Result<RasterResultDescriptor> {
        Ok(RasterResultDescriptor {
            data_type: self.band.data_type,
            spatial_reference: SpatialReference::new(
                SpatialReferenceAuthority::Epsg,
                self.zone.epsg,
            )
            .into(),
            measurement: Measurement::Unitless,
            no_data_value: self.band.no_data_value,
        })
    }

    fn box_clone(
        &self,
    ) -> Box<dyn MetaData<GdalLoadingInfo, RasterResultDescriptor, RasterQueryRectangle>> {
        Box::new(self.clone())
    }
}

#[async_trait]
impl MetaDataProvider<GdalLoadingInfo, RasterResultDescriptor, RasterQueryRectangle>
    for SentinelS2L2aCogsDataProvider
{
    async fn meta_data(
        &self,
        dataset: &DatasetId,
    ) -> Result<
        Box<dyn MetaData<GdalLoadingInfo, RasterResultDescriptor, RasterQueryRectangle>>,
        geoengine_operators::error::Error,
    > {
        let dataset = self
            .datasets
            .get(&dataset)
            .ok_or(geoengine_operators::error::Error::UnknownDatasetId)?;

        Ok(Box::new(SentinelS2L2aCogsMetaData {
            api_url: self.api_url.clone(),
            zone: dataset.zone.clone(),
            band: dataset.band.clone(),
        }))
    }
}

#[async_trait]
impl
    MetaDataProvider<MockDatasetDataSourceLoadingInfo, VectorResultDescriptor, VectorQueryRectangle>
    for SentinelS2L2aCogsDataProvider
{
    async fn meta_data(
        &self,
        _dataset: &DatasetId,
    ) -> Result<
        Box<
            dyn MetaData<
                MockDatasetDataSourceLoadingInfo,
                VectorResultDescriptor,
                VectorQueryRectangle,
            >,
        >,
        geoengine_operators::error::Error,
    > {
        Err(geoengine_operators::error::Error::NotImplemented)
    }
}

#[async_trait]
impl MetaDataProvider<OgrSourceDataset, VectorResultDescriptor, VectorQueryRectangle>
    for SentinelS2L2aCogsDataProvider
{
    async fn meta_data(
        &self,
        _dataset: &DatasetId,
    ) -> Result<
        Box<dyn MetaData<OgrSourceDataset, VectorResultDescriptor, VectorQueryRectangle>>,
        geoengine_operators::error::Error,
    > {
        Err(geoengine_operators::error::Error::NotImplemented)
    }
}

#[cfg(test)]
mod tests {
    use std::{fs::File, io::BufReader, str::FromStr};

    use futures::StreamExt;
    use geoengine_datatypes::primitives::{SpatialPartition2D, SpatialResolution};
    use geoengine_operators::{
        engine::{MockExecutionContext, MockQueryContext, RasterOperator},
        source::{FileNotFoundHandling, GdalSource, GdalSourceParameters},
    };

    use super::*;

    #[tokio::test]
    async fn loading_info() -> Result<()> {
        // TODO: mock STAC endpoint

        let def: Box<dyn DatasetProviderDefinition> = serde_json::from_reader(BufReader::new(
            File::open("services/test-data/provider_defs/pro/sentinel_s2_l2a_cogs.json")?,
        ))?;

        let provider = def.initialize().await?;

        let meta: Box<dyn MetaData<GdalLoadingInfo, RasterResultDescriptor, RasterQueryRectangle>> =
            provider
                .meta_data(
                    &ExternalDatasetId {
                        provider_id: DatasetProviderId::from_str(
                            "5779494c-f3a2-48b3-8a2d-5fbba8c5b6c5",
                        )?,
                        dataset_id: "UTM32N:B01".to_owned(),
                    }
                    .into(),
                )
                .await
                .unwrap();

        let loading_info = meta
            .loading_info(RasterQueryRectangle {
                spatial_bounds: SpatialPartition2D::new_unchecked(
                    (166_021.44, 0.00).into(),
                    (534_994.66, 9_329_005.18).into(),
                ),
                time_interval: TimeInterval::new_instant(
                    DateTime::parse_from_rfc3339("2021-01-02T10:02:26Z")
                        .unwrap()
                        .timestamp_millis(),
                )?,
                spatial_resolution: SpatialResolution::one(),
            })
            .await
            .unwrap();

        let expected = vec![GdalLoadingInfoPart {
            time: TimeInterval::new_unchecked(1_609_581_746_000, 1_609_581_806_000),
            params: GdalDatasetParameters {
                file_path: "/vsicurl/https://sentinel-cogs.s3.us-west-2.amazonaws.com/sentinel-s2-l2a-cogs/32/R/PU/2021/1/S2B_32RPU_20210102_0_L2A/B01.tif".into(),
                rasterband_channel: 1,
                geo_transform: GeoTransform {
                    origin_coordinate: (600_000.0, 3_400_020.0).into(),
                    x_pixel_size: 60.,
                    y_pixel_size: -60.,
                },
                partition: SpatialPartition2D::new_unchecked((600_000.0, 3_290_220.0 ).into(), ( 709_800.0, 3_400_020.0).into()),
                file_not_found_handling: FileNotFoundHandling::NoData,
                no_data_value: Some(0.),
                properties_mapping: None,
            },
        }];

        if let GdalLoadingInfoPartIterator::Static { parts } = loading_info.info {
            let result: Vec<_> = parts.collect();

            assert_eq!(result.len(), 1);

            assert_eq!(result, expected);
        } else {
            unreachable!()
        }

        Ok(())
    }

    #[tokio::test]
    async fn query_data() -> Result<()> {
        // TODO: mock STAC endpoint

        let mut exe = MockExecutionContext::default();

        let def: Box<dyn DatasetProviderDefinition> = serde_json::from_reader(BufReader::new(
            File::open("services/test-data/provider_defs/pro/sentinel_s2_l2a_cogs.json")?,
        ))?;

        let provider = def.initialize().await?;

        let meta: Box<dyn MetaData<GdalLoadingInfo, RasterResultDescriptor, RasterQueryRectangle>> =
            provider
                .meta_data(
                    &ExternalDatasetId {
                        provider_id: DatasetProviderId::from_str(
                            "5779494c-f3a2-48b3-8a2d-5fbba8c5b6c5",
                        )?,
                        dataset_id: "UTM32N:B01".to_owned(),
                    }
                    .into(),
                )
                .await?;

        exe.add_meta_data(
            ExternalDatasetId {
                provider_id: DatasetProviderId::from_str("5779494c-f3a2-48b3-8a2d-5fbba8c5b6c5")?,
                dataset_id: "UTM32N:B01".to_owned(),
            }
            .into(),
            meta,
        );

        let op = GdalSource {
            params: GdalSourceParameters {
                dataset: ExternalDatasetId {
                    provider_id: DatasetProviderId::from_str(
                        "5779494c-f3a2-48b3-8a2d-5fbba8c5b6c5",
                    )?,
                    dataset_id: "UTM32N:B01".to_owned(),
                }
                .into(),
            },
        }
        .boxed()
        .initialize(&exe)
        .await
        .unwrap();

        let processor = op.query_processor()?.get_u16().unwrap();

        let query = RasterQueryRectangle {
            spatial_bounds: SpatialPartition2D::new_unchecked(
                (166_021.44, 9_329_005.18).into(),
                (534_994.66, 0.00).into(),
            ),
            time_interval: TimeInterval::new_instant(
                DateTime::parse_from_rfc3339("2021-01-02T10:02:26Z")
                    .unwrap()
                    .timestamp_millis(),
            )?,
            spatial_resolution: SpatialResolution::new_unchecked(
                166_021.44 / 256.,
                (9_329_005.18 - 534_994.66) / 256.,
            ),
        };

        let ctx = MockQueryContext::new(usize::MAX);

        let result = processor
            .raster_query(query, &ctx)
            .await?
            .collect::<Vec<_>>()
            .await;

        // TODO: check actual data
        assert_eq!(result.len(), 2);

        Ok(())
    }
}<|MERGE_RESOLUTION|>--- conflicted
+++ resolved
@@ -8,17 +8,13 @@
 use chrono::{DateTime, Duration, Utc};
 use geoengine_datatypes::dataset::{DatasetId, DatasetProviderId, ExternalDatasetId};
 use geoengine_datatypes::operations::image::{Colorizer, RgbaColor};
-<<<<<<< HEAD
-use geoengine_datatypes::operations::reproject::CoordinateProjection;
-use geoengine_datatypes::operations::reproject::CoordinateProjector;
-use geoengine_datatypes::operations::reproject::ReprojectClipped;
-use geoengine_datatypes::primitives::{Measurement, TimeInterval};
-use geoengine_datatypes::raster::GeoTransform;
-use geoengine_datatypes::raster::RasterDataType;
-=======
-use geoengine_datatypes::primitives::{AxisAlignedRectangle, Measurement, TimeInterval};
+use geoengine_datatypes::operations::reproject::{
+    CoordinateProjection, CoordinateProjector, Reproject,
+};
+use geoengine_datatypes::primitives::{
+    AxisAlignedRectangle, Measurement, SpatialPartitioned, TimeInterval,
+};
 use geoengine_datatypes::raster::{GeoTransform, RasterDataType};
->>>>>>> 6ac80bf3
 use geoengine_datatypes::spatial_reference::{SpatialReference, SpatialReferenceAuthority};
 use geoengine_operators::engine::{
     MetaData, MetaDataProvider, RasterQueryRectangle, RasterResultDescriptor, VectorQueryRectangle,
@@ -329,7 +325,7 @@
             SpatialReference::new(SpatialReferenceAuthority::Epsg, self.zone.epsg),
             SpatialReference::epsg_4326(),
         )?;
-        let bbox = query.bbox.reproject_clipped(&projector)?;
+        let bbox = query.spatial_partition().reproject(&projector)?; // TODO: clipped?
 
         Ok(vec![
             (
