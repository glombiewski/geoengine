mod db_types;
mod postgres;

use std::str::FromStr;
use std::sync::Arc;

use geoengine_datatypes::dataset::{DataId, DataProviderId, ExternalDataId, LayerId};
use geoengine_datatypes::primitives::{RasterQueryRectangle, VectorQueryRectangle};
use geoengine_datatypes::raster::TilingSpecification;
use geoengine_operators::engine::{
    CreateSpan, ExecutionContext, ExecutionContextExtensions, InitializedPlotOperator,
    InitializedVectorOperator, MetaData, MetaDataProvider, RasterResultDescriptor,
    VectorResultDescriptor, WorkflowOperatorPath,
};
use geoengine_operators::mock::MockDatasetDataSourceLoadingInfo;
use geoengine_operators::pro::cache::cache_operator::InitializedCacheOperator;
use geoengine_operators::pro::meta::quota::QuotaCheck;
use geoengine_operators::pro::meta::wrapper::InitializedOperatorWrapper;
use geoengine_operators::source::{GdalLoadingInfo, OgrSourceDataset};

pub use postgres::ProPostgresContext;
use rayon::ThreadPool;

use crate::contexts::{ApplicationContext, GeoEngineDb};
use crate::datasets::storage::DatasetDb;
use crate::error::Result;
use crate::pro::machine_learning::ml_model::MlModelDb;

use crate::layers::storage::LayerProviderDb;
use crate::pro::users::{OidcRequestDb, UserDb};

use async_trait::async_trait;

use super::permissions::PermissionDb;
use super::users::{RoleDb, UserAuth, UserSession};
use super::util::config::{Cache, QuotaTrackingMode};
use crate::util::config::get_config_element;

pub use postgres::ProPostgresDb;

/// A pro application contexts that extends the default context.
pub trait ProApplicationContext: ApplicationContext<Session = UserSession> + UserAuth {
    fn oidc_request_db(&self) -> Option<&OidcRequestDb>;
}

pub trait ProGeoEngineDb: GeoEngineDb + UserDb + PermissionDb + RoleDb + MlModelDb {}

pub struct ExecutionContextImpl<D>
where
    D: DatasetDb + LayerProviderDb,
{
    db: D,
    thread_pool: Arc<ThreadPool>,
    tiling_specification: TilingSpecification,
    extensions: ExecutionContextExtensions,
}

impl<D> ExecutionContextImpl<D>
where
    D: DatasetDb + LayerProviderDb,
{
    pub fn new(
        db: D,
        thread_pool: Arc<ThreadPool>,
        tiling_specification: TilingSpecification,
    ) -> Self {
        Self {
            db,
            thread_pool,
            tiling_specification,
            extensions: ExecutionContextExtensions::default(),
        }
    }

    pub fn new_with_extensions(
        db: D,
        thread_pool: Arc<ThreadPool>,
        tiling_specification: TilingSpecification,
        extensions: ExecutionContextExtensions,
    ) -> Self {
        Self {
            db,
            thread_pool,
            tiling_specification,
            extensions,
        }
    }
}

#[async_trait::async_trait]
impl<D> ExecutionContext for ExecutionContextImpl<D>
where
    D: DatasetDb
        + MetaDataProvider<
            MockDatasetDataSourceLoadingInfo,
            VectorResultDescriptor,
            VectorQueryRectangle,
        > + MetaDataProvider<OgrSourceDataset, VectorResultDescriptor, VectorQueryRectangle>
        + MetaDataProvider<GdalLoadingInfo, RasterResultDescriptor, RasterQueryRectangle>
        + LayerProviderDb
        + MlModelDb,
{
    fn thread_pool(&self) -> &Arc<ThreadPool> {
        &self.thread_pool
    }

    fn tiling_specification(&self) -> TilingSpecification {
        self.tiling_specification
    }

    fn wrap_initialized_raster_operator(
        &self,
        op: Box<dyn geoengine_operators::engine::InitializedRasterOperator>,
        span: CreateSpan,
        path: WorkflowOperatorPath,
    ) -> Box<dyn geoengine_operators::engine::InitializedRasterOperator> {
        let wrapped = Box::new(InitializedOperatorWrapper::new(op, span, path))
            as Box<dyn geoengine_operators::engine::InitializedRasterOperator>;

        if get_config_element::<Cache>()
            .expect(
                "Cache config should be present because it is part of the Settings-default.toml",
            )
            .enabled
        {
            return Box::new(InitializedCacheOperator::new(wrapped));
        }

        wrapped
    }

    fn wrap_initialized_vector_operator(
        &self,
        op: Box<dyn InitializedVectorOperator>,
        span: CreateSpan,
        path: WorkflowOperatorPath,
    ) -> Box<dyn InitializedVectorOperator> {
        let wrapped = Box::new(InitializedOperatorWrapper::new(op, span, path))
            as Box<dyn InitializedVectorOperator>;

        if get_config_element::<Cache>()
            .expect(
                "Cache config should be present because it is part of the Settings-default.toml",
            )
            .enabled
        {
            return Box::new(InitializedCacheOperator::new(wrapped));
        }

        wrapped
    }

    fn wrap_initialized_plot_operator(
        &self,
        op: Box<dyn InitializedPlotOperator>,
        _span: CreateSpan,
        _path: WorkflowOperatorPath,
    ) -> Box<dyn InitializedPlotOperator> {
        // as plots do not produce a stream of results, we have nothing to count for now
        op
    }

    async fn resolve_named_data(
        &self,
        data: &geoengine_datatypes::dataset::NamedData,
    ) -> Result<geoengine_datatypes::dataset::DataId, geoengine_operators::error::Error> {
        if let Some(provider) = &data.provider {
            // TODO: resolve provider name to provider id
            let provider_id = DataProviderId::from_str(provider)?;

            let data_id = ExternalDataId {
                provider_id,
                layer_id: LayerId(data.name.clone()),
            };

            return Ok(data_id.into());
        }

        let dataset_id = self
            .db
            .resolve_dataset_name_to_id(&data.into())
            .await
            .map_err(
                |source| geoengine_operators::error::Error::CannotResolveDatasetName {
                    name: data.clone(),
                    source: Box::new(source),
                },
            )?;

        Ok(dataset_id.into())
    }

    fn extensions(&self) -> &ExecutionContextExtensions {
        &self.extensions
    }
}

// TODO: use macro(?) for delegating meta_data function to DatasetDB to avoid redundant code
#[async_trait]
impl<D>
    MetaDataProvider<MockDatasetDataSourceLoadingInfo, VectorResultDescriptor, VectorQueryRectangle>
    for ExecutionContextImpl<D>
where
    D: DatasetDb
        + MetaDataProvider<
            MockDatasetDataSourceLoadingInfo,
            VectorResultDescriptor,
            VectorQueryRectangle,
        > + LayerProviderDb,
{
    async fn meta_data(
        &self,
        data_id: &DataId,
    ) -> Result<
        Box<
            dyn MetaData<
                MockDatasetDataSourceLoadingInfo,
                VectorResultDescriptor,
                VectorQueryRectangle,
            >,
        >,
        geoengine_operators::error::Error,
    > {
        match data_id {
            DataId::Internal { dataset_id: _ } => {
                self.db.meta_data(&data_id.clone()).await.map_err(|e| {
                    geoengine_operators::error::Error::LoadingInfo {
                        source: Box::new(e),
                    }
                })
            }
            DataId::External(external) => {
                self.db
                    .load_layer_provider(external.provider_id.into())
                    .await
                    .map_err(|e| geoengine_operators::error::Error::DatasetMetaData {
                        source: Box::new(e),
                    })?
                    .meta_data(data_id)
                    .await
            }
        }
    }
}

// TODO: use macro(?) for delegating meta_data function to DatasetDB to avoid redundant code
#[async_trait]
impl<D> MetaDataProvider<OgrSourceDataset, VectorResultDescriptor, VectorQueryRectangle>
    for ExecutionContextImpl<D>
where
    D: DatasetDb
        + MetaDataProvider<OgrSourceDataset, VectorResultDescriptor, VectorQueryRectangle>
        + LayerProviderDb,
{
    async fn meta_data(
        &self,
        data_id: &DataId,
    ) -> Result<
        Box<dyn MetaData<OgrSourceDataset, VectorResultDescriptor, VectorQueryRectangle>>,
        geoengine_operators::error::Error,
    > {
        match data_id {
            DataId::Internal { dataset_id: _ } => {
                self.db.meta_data(&data_id.clone()).await.map_err(|e| {
                    geoengine_operators::error::Error::LoadingInfo {
                        source: Box::new(e),
                    }
                })
            }
            DataId::External(external) => {
                self.db
                    .load_layer_provider(external.provider_id.into())
                    .await
                    .map_err(|e| geoengine_operators::error::Error::DatasetMetaData {
                        source: Box::new(e),
                    })?
                    .meta_data(data_id)
                    .await
            }
        }
    }
}

// TODO: use macro(?) for delegating meta_data function to DatasetDB to avoid redundant code
#[async_trait]
impl<D> MetaDataProvider<GdalLoadingInfo, RasterResultDescriptor, RasterQueryRectangle>
    for ExecutionContextImpl<D>
where
    D: DatasetDb
        + MetaDataProvider<GdalLoadingInfo, RasterResultDescriptor, RasterQueryRectangle>
        + LayerProviderDb,
{
    async fn meta_data(
        &self,
        data_id: &DataId,
    ) -> Result<
        Box<dyn MetaData<GdalLoadingInfo, RasterResultDescriptor, RasterQueryRectangle>>,
        geoengine_operators::error::Error,
    > {
        match data_id {
            DataId::Internal { dataset_id: _ } => {
                self.db.meta_data(&data_id.clone()).await.map_err(|e| {
                    geoengine_operators::error::Error::LoadingInfo {
                        source: Box::new(e),
                    }
                })
            }
            DataId::External(external) => {
                self.db
                    .load_layer_provider(external.provider_id.into())
                    .await
                    .map_err(|e| geoengine_operators::error::Error::DatasetMetaData {
                        source: Box::new(e),
                    })?
                    .meta_data(data_id)
                    .await
            }
        }
    }
}

pub struct QuotaCheckerImpl<U: UserDb> {
    user_db: U,
}

#[async_trait]
impl<U: UserDb> QuotaCheck for QuotaCheckerImpl<U> {
    async fn ensure_quota_available(&self) -> geoengine_operators::util::Result<()> {
        // TODO: cache the result, s.th. other operators in the same workflow can re-use it
        let quota_check_enabled =
            crate::util::config::get_config_element::<crate::pro::util::config::Quota>()
                .map_err(
                    |e| geoengine_operators::error::Error::CreatingProcessorFailed {
                        source: Box::new(e),
                    },
                )?
                .mode
                == QuotaTrackingMode::Check;

        if !quota_check_enabled {
            return Ok(());
        }

        let quota_available = self.user_db.quota_available().await.map_err(|e| {
            geoengine_operators::error::Error::CreatingProcessorFailed {
                source: Box::new(e),
            }
        })?;

        if quota_available <= 0 {
            return Err(geoengine_operators::error::Error::CreatingProcessorFailed {
                source: Box::new(crate::pro::quota::QuotaError::QuotaExhausted),
            });
        }

        Ok(())
    }
<<<<<<< HEAD
=======
}

#[cfg(test)]
mod tests {
    use super::*;
    use crate::contexts::{PostgresContext, SimpleApplicationContext};
    use crate::ge_context;
    use crate::{contexts::SessionContext, util::config::set_config};
    use geoengine_datatypes::test_data;
    use std::path::PathBuf;
    use tokio_postgres::NoTls;

    #[ge_context::test(test_execution = "serial")]
    async fn read_model_test(app_ctx: PostgresContext<NoTls>) {
        let cfg = get_config_element::<crate::util::config::MachineLearning>().unwrap();
        let cfg_backup = &cfg.model_defs_path;

        set_config(
            "machinelearning.model_defs_path",
            test_data!("pro/ml").to_str().unwrap(),
        )
        .unwrap();
        let ctx = app_ctx.default_session_context().await.unwrap();

        let exe_ctx = ctx.execution_context().unwrap();

        let model_path = PathBuf::from("xgboost/s2_10m_de_marburg/model.json");
        let mut model = exe_ctx.read_ml_model(model_path).await.unwrap();

        let actual: String = model.drain(0..277).collect();

        set_config(
            "machinelearning.model_defs_path",
            cfg_backup.to_str().unwrap(),
        )
        .unwrap();

        let expected = "{\"learner\":{\"attributes\":{},\"feature_names\":[],\"feature_types\":[],\"gradient_booster\":{\"model\":{\"gbtree_model_param\":{\"num_parallel_tree\":\"1\",\"num_trees\":\"16\",\"size_leaf_vector\":\"0\"},\"tree_info\":[0,0,0,0,0,0,0,0,0,0,0,0,0,0,0,0],\"trees\":[{\"base_weights\":[5.192308E-1,9.722222E-1";

        assert_eq!(actual, expected);
    }

    #[ge_context::test(test_execution = "serial")]
    async fn write_model_test(app_ctx: PostgresContext<NoTls>) {
        let cfg = get_config_element::<crate::util::config::MachineLearning>().unwrap();
        let cfg_backup = cfg.model_defs_path;

        let tmp_dir = tempfile::tempdir().unwrap();
        let tmp_path = tmp_dir.path();
        std::fs::create_dir_all(tmp_path.join("pro/ml/xgboost")).unwrap();

        let temp_ml_path = tmp_path.join("pro/ml").to_str().unwrap().to_string();

        set_config("machinelearning.model_defs_path", temp_ml_path).unwrap();

        let ctx = app_ctx.default_session_context().await.unwrap();

        let mut exe_ctx = ctx.execution_context().unwrap();

        let model_path = PathBuf::from("xgboost/model.json");

        exe_ctx
            .write_ml_model(model_path, String::from("model content"))
            .await
            .unwrap();

        set_config(
            "machinelearning.model_defs_path",
            cfg_backup.to_str().unwrap(),
        )
        .unwrap();

        let actual = tokio::fs::read_to_string(tmp_path.join("pro/ml/xgboost/model.json"))
            .await
            .unwrap();

        assert_eq!(actual, "model content");
    }
>>>>>>> 664a57cd
}<|MERGE_RESOLUTION|>--- conflicted
+++ resolved
@@ -355,85 +355,4 @@
 
         Ok(())
     }
-<<<<<<< HEAD
-=======
-}
-
-#[cfg(test)]
-mod tests {
-    use super::*;
-    use crate::contexts::{PostgresContext, SimpleApplicationContext};
-    use crate::ge_context;
-    use crate::{contexts::SessionContext, util::config::set_config};
-    use geoengine_datatypes::test_data;
-    use std::path::PathBuf;
-    use tokio_postgres::NoTls;
-
-    #[ge_context::test(test_execution = "serial")]
-    async fn read_model_test(app_ctx: PostgresContext<NoTls>) {
-        let cfg = get_config_element::<crate::util::config::MachineLearning>().unwrap();
-        let cfg_backup = &cfg.model_defs_path;
-
-        set_config(
-            "machinelearning.model_defs_path",
-            test_data!("pro/ml").to_str().unwrap(),
-        )
-        .unwrap();
-        let ctx = app_ctx.default_session_context().await.unwrap();
-
-        let exe_ctx = ctx.execution_context().unwrap();
-
-        let model_path = PathBuf::from("xgboost/s2_10m_de_marburg/model.json");
-        let mut model = exe_ctx.read_ml_model(model_path).await.unwrap();
-
-        let actual: String = model.drain(0..277).collect();
-
-        set_config(
-            "machinelearning.model_defs_path",
-            cfg_backup.to_str().unwrap(),
-        )
-        .unwrap();
-
-        let expected = "{\"learner\":{\"attributes\":{},\"feature_names\":[],\"feature_types\":[],\"gradient_booster\":{\"model\":{\"gbtree_model_param\":{\"num_parallel_tree\":\"1\",\"num_trees\":\"16\",\"size_leaf_vector\":\"0\"},\"tree_info\":[0,0,0,0,0,0,0,0,0,0,0,0,0,0,0,0],\"trees\":[{\"base_weights\":[5.192308E-1,9.722222E-1";
-
-        assert_eq!(actual, expected);
-    }
-
-    #[ge_context::test(test_execution = "serial")]
-    async fn write_model_test(app_ctx: PostgresContext<NoTls>) {
-        let cfg = get_config_element::<crate::util::config::MachineLearning>().unwrap();
-        let cfg_backup = cfg.model_defs_path;
-
-        let tmp_dir = tempfile::tempdir().unwrap();
-        let tmp_path = tmp_dir.path();
-        std::fs::create_dir_all(tmp_path.join("pro/ml/xgboost")).unwrap();
-
-        let temp_ml_path = tmp_path.join("pro/ml").to_str().unwrap().to_string();
-
-        set_config("machinelearning.model_defs_path", temp_ml_path).unwrap();
-
-        let ctx = app_ctx.default_session_context().await.unwrap();
-
-        let mut exe_ctx = ctx.execution_context().unwrap();
-
-        let model_path = PathBuf::from("xgboost/model.json");
-
-        exe_ctx
-            .write_ml_model(model_path, String::from("model content"))
-            .await
-            .unwrap();
-
-        set_config(
-            "machinelearning.model_defs_path",
-            cfg_backup.to_str().unwrap(),
-        )
-        .unwrap();
-
-        let actual = tokio::fs::read_to_string(tmp_path.join("pro/ml/xgboost/model.json"))
-            .await
-            .unwrap();
-
-        assert_eq!(actual, "model content");
-    }
->>>>>>> 664a57cd
 }