--- conflicted
+++ resolved
@@ -302,7 +302,7 @@
                             author_user_id UUID REFERENCES users(id) NOT NULL
                         );
 
-                        CREATE INDEX project_version_idx 
+                        CREATE INDEX project_version_idx
                         ON project_versions (project_id, changed DESC, author_user_id DESC);
 
                         CREATE TYPE "LayerType" AS ENUM ('Raster', 'Vector');
@@ -576,7 +576,7 @@
         self.user_session_by_id(session_id)
             .await
             .map_err(Box::new)
-            .context(error::Authorization)
+            .context(error::Unauthorized)
     }
 }
 
@@ -655,17 +655,8 @@
         ))
     }
 
-<<<<<<< HEAD
-    async fn session_by_id(&self, session_id: crate::contexts::SessionId) -> Result<Self::Session> {
-        self.user_session_by_id(session_id)
-            .await
-            .map_err(Box::new)
-            .context(error::Unauthorized)
-    }
-=======
     fn volumes(&self) -> Result<Vec<Volume>> {
         ensure!(self.session.is_admin(), error::PermissionDenied);
->>>>>>> 92a56e76
 
         Ok(self.context.volumes.volumes.clone())
     }
