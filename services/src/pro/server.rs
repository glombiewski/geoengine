--- conflicted
+++ resolved
@@ -5,10 +5,6 @@
 #[cfg(feature = "postgres")]
 use crate::pro::contexts::PostgresContext;
 use crate::pro::contexts::{ProContext, ProInMemoryContext};
-<<<<<<< HEAD
-=======
-use crate::server::{serve_static_directory, show_version_handler};
->>>>>>> 2b0810eb
 use crate::util::config::{self, get_config_element, Backend};
 
 use actix_files::Files;
@@ -34,54 +30,8 @@
     C: ProContext,
     C::ProjectDB: ProProjectDb,
 {
-<<<<<<< HEAD
+    //handlers::workflows::dataset_from_workflow_handler(ctx.clone()),
     let wrapped_ctx = web::Data::new(ctx);
-=======
-    let filter = combine!(
-        handlers::workflows::register_workflow_handler(ctx.clone()),
-        handlers::workflows::load_workflow_handler(ctx.clone()),
-        handlers::workflows::get_workflow_metadata_handler(ctx.clone()),
-        handlers::workflows::get_workflow_provenance_handler(ctx.clone()),
-        handlers::workflows::dataset_from_workflow_handler(ctx.clone()),
-        pro::handlers::users::register_user_handler(ctx.clone()),
-        pro::handlers::users::anonymous_handler(ctx.clone()),
-        pro::handlers::users::login_handler(ctx.clone()),
-        pro::handlers::users::logout_handler(ctx.clone()),
-        handlers::session::session_handler(ctx.clone()),
-        pro::handlers::users::session_project_handler(ctx.clone()),
-        pro::handlers::users::session_view_handler(ctx.clone()),
-        pro::handlers::projects::add_permission_handler(ctx.clone()),
-        pro::handlers::projects::remove_permission_handler(ctx.clone()),
-        pro::handlers::projects::list_permissions_handler(ctx.clone()),
-        handlers::projects::create_project_handler(ctx.clone()),
-        handlers::projects::list_projects_handler(ctx.clone()),
-        handlers::projects::update_project_handler(ctx.clone()),
-        handlers::projects::delete_project_handler(ctx.clone()),
-        pro::handlers::projects::load_project_handler(ctx.clone()),
-        pro::handlers::projects::project_versions_handler(ctx.clone()),
-        handlers::datasets::list_external_datasets_handler(ctx.clone()),
-        handlers::datasets::list_datasets_handler(ctx.clone()),
-        handlers::datasets::list_providers_handler(ctx.clone()),
-        handlers::datasets::get_dataset_handler(ctx.clone()),
-        handlers::datasets::auto_create_dataset_handler(ctx.clone()),
-        handlers::datasets::create_dataset_handler(ctx.clone()),
-        handlers::datasets::suggest_meta_data_handler(ctx.clone()),
-        handlers::wcs::wcs_handler(ctx.clone()),
-        handlers::wms::wms_handler(ctx.clone()),
-        handlers::wfs::wfs_handler(ctx.clone()),
-        handlers::plots::get_plot_handler(ctx.clone()),
-        handlers::upload::upload_handler(ctx.clone()),
-        handlers::spatial_references::get_spatial_reference_specification_handler(ctx.clone()),
-        show_version_handler() // TODO: allow disabling this function via config or feature flag
-    );
-
-    #[cfg(feature = "odm")]
-    let filter = combine!(
-        filter,
-        pro::handlers::drone_mapping::start_task_handler(ctx.clone()),
-        pro::handlers::drone_mapping::dataset_from_drone_mapping_handler(ctx.clone())
-    );
->>>>>>> 2b0810eb
 
     HttpServer::new(move || {
         let app = App::new()
@@ -169,8 +119,6 @@
     C: ProContext,
     C::ProjectDB: ProProjectDb,
 {
-    //pro::handlers::drone_mapping::start_task_handler(ctx.clone()),
-    //pro::handlers::drone_mapping::dataset_from_drone_mapping_handler(ctx.clone())
     cfg.route("/version", web::get().to(show_version_handler)) // TODO: allow disabling this function via config or feature flag
         .route("/wms", web::get().to(handlers::wms::wms_handler::<C>))
         .route("/wfs", web::get().to(handlers::wfs::wfs_handler::<C>))
@@ -190,6 +138,7 @@
             "/login",
             web::post().to(pro::handlers::users::login_handler::<C>),
         );
+    #[allow(unused_mut)]
     let mut scope_with_auth = web::scope("")
         .wrap(HttpAuthentication::bearer(validate_token::<C>))
         .wrap(middleware::ErrorHandlers::new().handler(http::StatusCode::UNAUTHORIZED, render_401))
@@ -214,6 +163,10 @@
             web::get().to(handlers::workflows::get_workflow_provenance_handler::<C>),
         )
         .route(
+            "datasetFromWorkflow/{workflow_id}",
+            web::post().to(handlers::workflows::dataset_from_workflow_handler::<C>),
+        )
+        .route(
             "/session",
             web::get().to(handlers::session::session_handler::<C>),
         )
@@ -296,18 +249,27 @@
         .route(
             "/plot/{id}",
             web::get().to(handlers::plots::get_plot_handler::<C>),
+        )
+        .route(
+            "/upload",
+            web::post().to(handlers::upload::upload_handler::<C>),
+        )
+        .route(
+            "/spatialReferenceSpecification/{srs_string}",
+            web::get()
+                .to(handlers::spatial_references::get_spatial_reference_specification_handler::<C>),
         );
-    if cfg!(odm) {
+    #[cfg(feature = "odm")]
+    {
         scope_with_auth = scope_with_auth
             .route(
-                "/upload",
-                web::post().to(handlers::upload::upload_handler::<C>),
+                "/droneMapping/task",
+                web::post().to(pro::handlers::drone_mapping::start_task_handler::<C>),
             )
             .route(
-                "/spatialReferenceSpecification/{srs_string}",
-                web::get().to(
-                    handlers::spatial_references::get_spatial_reference_specification_handler::<C>,
-                ),
+                "/droneMapping/dataset/{task_id}",
+                web::post()
+                    .to(pro::handlers::drone_mapping::dataset_from_drone_mapping_handler::<C>),
             )
     }
     cfg.service(scope_with_auth);
