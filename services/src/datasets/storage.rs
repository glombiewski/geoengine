--- conflicted
+++ resolved
@@ -232,13 +232,8 @@
     // TODO: require special privilege to be able to add external dataset provider and to access external data in general
     async fn add_dataset_provider(
         &mut self,
-<<<<<<< HEAD
         session: &S,
-        provider: Validated<AddDatasetProvider>,
-=======
-        user: UserId,
         provider: Box<dyn DatasetProviderDefinition>,
->>>>>>> 647da1ae
     ) -> Result<DatasetProviderId>;
 
     /// List available providers for `user` filtered by `options`
@@ -253,11 +248,7 @@
         &self,
         session: &S,
         provider: DatasetProviderId,
-<<<<<<< HEAD
-    ) -> Result<&dyn DatasetProvider<S>>;
-=======
     ) -> Result<Box<dyn DatasetProvider>>;
->>>>>>> 647da1ae
 }
 
 /// Defines the type of meta data a `DatasetDB` is able to store
@@ -279,16 +270,15 @@
     /// turn given `meta` data definition into the corresponding `StorageType` for the `DatasetStore`
     /// for use in the `add_dataset` method
     fn wrap_meta_data(&self, meta: MetaDataDefinition) -> Self::StorageType;
-<<<<<<< HEAD
-=======
 }
 
 #[typetag::serde(tag = "type")]
-pub trait DatasetProviderDefinition:
+pub trait DatasetProviderDefinition<S>:
     CloneableDatasetProviderDefinition + Send + Sync + std::fmt::Debug
+    where S: Session,
 {
     /// create the actual provider for data listing and access
-    fn initialize(self: Box<Self>) -> Result<Box<dyn DatasetProvider>>;
+    fn initialize(self: Box<Self>) -> Result<Box<dyn DatasetProvider<S>>;
 
     /// the type of the provider
     fn type_name(&self) -> String;
@@ -300,21 +290,22 @@
     fn id(&self) -> DatasetProviderId;
 }
 
-pub trait CloneableDatasetProviderDefinition {
-    fn clone_boxed_provider(&self) -> Box<dyn DatasetProviderDefinition>;
-}
-
-impl<T> CloneableDatasetProviderDefinition for T
+pub trait CloneableDatasetProviderDefinition<S> where S: Session {
+    fn clone_boxed_provider(&self) -> Box<dyn DatasetProviderDefinition<S>>;
+}
+
+impl<S, T> CloneableDatasetProviderDefinition for T
 where
-    T: 'static + DatasetProviderDefinition + Clone,
+    T: 'static + DatasetProviderDefinition<S> + Clone,
+    S: Session,
 {
-    fn clone_boxed_provider(&self) -> Box<dyn DatasetProviderDefinition> {
+    fn clone_boxed_provider(&self) -> Box<dyn DatasetProviderDefinition<S>> {
         Box::new(self.clone())
     }
 }
 
-impl Clone for Box<dyn DatasetProviderDefinition> {
-    fn clone(&self) -> Box<dyn DatasetProviderDefinition> {
+impl Clone for Box<dyn DatasetProviderDefinition<S>> where S: Session {
+    fn clone(&self) -> Box<dyn DatasetProviderDefinition<S>> {
         self.clone_boxed_provider()
     }
 }
@@ -345,5 +336,4 @@
     pub user: UserId,
     pub external_provider: DatasetProviderId,
     pub permission: DatasetProviderPermission,
->>>>>>> 647da1ae
 }