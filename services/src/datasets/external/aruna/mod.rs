<<<<<<< HEAD
use std::collections::HashMap;
use std::fmt::Debug;
use std::marker::PhantomData;
use std::path::PathBuf;
use std::str::FromStr;

use aruna_rust_api::api::storage::models::v2::{
    Dataset, InternalRelationVariant, KeyValue, KeyValueVariant, Object, ResourceVariant,
=======
pub use self::error::ArunaProviderError;
use crate::contexts::GeoEngineDb;
use crate::datasets::external::aruna::metadata::{DataType, GEMetadata, RasterInfo, VectorInfo};
use crate::datasets::listing::ProvenanceOutput;
use crate::layers::external::{DataProvider, DataProviderDefinition};
use crate::layers::layer::{
    CollectionItem, Layer, LayerCollection, LayerCollectionListOptions, LayerListing,
    ProviderLayerCollectionId, ProviderLayerId,
};
use crate::layers::listing::{
    LayerCollectionId, LayerCollectionProvider, ProviderCapabilities, SearchCapabilities,
};
use crate::workflows::workflow::Workflow;
use aruna_rust_api::api::storage::models::v1::{
    CollectionOverview, KeyValue, LabelFilter, LabelOrIdQuery, Object,
>>>>>>> 78e72297
};
use aruna_rust_api::api::storage::models::v2::{
    Relation as ArunaRelationStruct, RelationDirection,
};
use aruna_rust_api::api::storage::models::v2::relation::Relation as ArunaRelationEnum;
use aruna_rust_api::api::storage::services::v2::{GetDatasetRequest, GetDatasetsRequest, GetDownloadUrlRequest, GetObjectsRequest, GetProjectRequest};
use aruna_rust_api::api::storage::services::v2::dataset_service_client::DatasetServiceClient;
use aruna_rust_api::api::storage::services::v2::object_service_client::ObjectServiceClient;
use aruna_rust_api::api::storage::services::v2::project_service_client::ProjectServiceClient;
use postgres_types::{FromSql, ToSql};
use serde::{Deserialize, Serialize};
use snafu::ensure;
use tonic::{Request, Status};
use tonic::codegen::InterceptedService;
use tonic::metadata::{AsciiMetadataKey, AsciiMetadataValue};
use tonic::service::Interceptor;
use tonic::transport::{Channel, Endpoint};

use geoengine_datatypes::collections::VectorDataType;
use geoengine_datatypes::dataset::{DataId, DataProviderId, LayerId};
use geoengine_datatypes::primitives::{
    FeatureDataType, Measurement, RasterQueryRectangle, SpatialResolution, VectorQueryRectangle,
};
use geoengine_datatypes::primitives::CacheTtlSeconds;
use geoengine_datatypes::spatial_reference::SpatialReferenceOption;
use geoengine_operators::engine::{
    MetaData, MetaDataProvider, RasterBandDescriptor, RasterBandDescriptors, RasterOperator,
    RasterResultDescriptor, ResultDescriptor, TypedOperator, VectorColumnInfo, VectorOperator,
    VectorResultDescriptor,
};
use geoengine_operators::mock::MockDatasetDataSourceLoadingInfo;
use geoengine_operators::source::{
    FileNotFoundHandling, GdalDatasetParameters, GdalLoadingInfo, GdalLoadingInfoTemporalSlice,
    GdalLoadingInfoTemporalSliceIterator, GdalSource, GdalSourceParameters, OgrSource,
    OgrSourceColumnSpec, OgrSourceDataset, OgrSourceDatasetTimeType, OgrSourceDurationSpec,
    OgrSourceErrorSpec, OgrSourceParameters, OgrSourceTimeFormat,
};

use crate::datasets::external::aruna::metadata::{DataType, GEMetadata, RasterInfo, VectorInfo};
use crate::datasets::listing::ProvenanceOutput;
use crate::layers::external::{DataProvider, DataProviderDefinition};
use crate::layers::layer::{
    CollectionItem, Layer, LayerCollection, LayerCollectionListOptions, LayerListing,
    ProviderLayerCollectionId, ProviderLayerId,
};
use crate::layers::listing::{LayerCollectionId, LayerCollectionProvider};
use crate::workflows::workflow::Workflow;

pub use self::error::ArunaProviderError;

pub mod error;
pub mod metadata;
#[cfg(test)]
#[macro_use]
mod mock_grpc_server;

type Result<T, E = ArunaProviderError> = std::result::Result<T, E>;

const URL_REPLACEMENT: &str = "%URL%";

#[derive(Clone, Debug, Serialize, Deserialize, PartialEq, FromSql, ToSql)]
#[serde(rename_all = "camelCase")]
pub struct ArunaDataProviderDefinition {
    pub id: DataProviderId,
    pub name: String,
    pub description: String,
    pub priority: Option<i16>,
    pub api_url: String,
    pub project_id: String,
    pub api_token: String,
    pub filter_label: String,
    #[serde(default)]
    pub cache_ttl: CacheTtlSeconds,
}

#[async_trait::async_trait]
impl<D: GeoEngineDb> DataProviderDefinition<D> for ArunaDataProviderDefinition {
    async fn initialize(self: Box<Self>, _db: D) -> crate::error::Result<Box<dyn DataProvider>> {
        Ok(Box::new(ArunaDataProvider::new(self).await?))
    }

    fn type_name(&self) -> &'static str {
        "Aruna"
    }

    fn name(&self) -> String {
        self.name.clone()
    }

    fn id(&self) -> DataProviderId {
        self.id
    }

    fn priority(&self) -> i16 {
        self.priority.unwrap_or(0)
    }
}

/// Intercepts `gRPC` calls to the core-storage and attaches the authorization token
#[derive(Clone, Debug)]
struct APITokenInterceptor {
    key: AsciiMetadataKey,
    token: AsciiMetadataValue,
}

impl APITokenInterceptor {
    fn new(token: &str) -> Result<APITokenInterceptor> {
        let key = AsciiMetadataKey::from_bytes("Authorization".as_bytes())
            .expect("Key should be convertable to bytes");
        let value = AsciiMetadataValue::try_from(format!("Bearer {token}"))
            .map_err(|source| ArunaProviderError::InvalidAPIToken { source })?;

        Ok(APITokenInterceptor { key, token: value })
    }
}

impl Interceptor for APITokenInterceptor {
    fn call(&mut self, mut request: Request<()>) -> std::result::Result<Request<()>, Status> {
        request
            .metadata_mut()
            .append(self.key.clone(), self.token.clone());
        Ok(request)
    }
}

/// In the Aruna Object Storage, a geoengine dataset is mapped to a single collection.
/// The collection consists of exactly one object group with exactly two objects.
/// The meta object is a json that maps directly to `GEMetadata`.
/// The data object contains the actual data.
///
#[derive(Debug, PartialEq)]
struct ArunaDatasetIds {
<<<<<<< HEAD
    dataset_id: String,
    meta_object_id: String,
    data_object_id: String,
=======
    collection: String,
    _object_group: String,
    meta_object: String,
    data_object: String,
>>>>>>> 78e72297
}

/// The actual provider implementation. It holds `gRPC` stubs to all relevant
/// API endpoints. Those stubs need to be cloned, because all calls require
/// a mutable self reference. However, according to the docs, cloning
/// is cheap.
#[derive(Debug)]
pub struct ArunaDataProvider {
    name: String,
    description: String,
    id: DataProviderId,
    project_id: String,
    project_stub: ProjectServiceClient<InterceptedService<Channel, APITokenInterceptor>>,
    dataset_stub: DatasetServiceClient<InterceptedService<Channel, APITokenInterceptor>>,
    object_stub: ObjectServiceClient<InterceptedService<Channel, APITokenInterceptor>>,
    label_filter: Option<String>,
    cache_ttl: CacheTtlSeconds,
}

impl ArunaDataProvider {
    /// Creates a new provider from the given definition.
    async fn new(def: Box<ArunaDataProviderDefinition>) -> Result<ArunaDataProvider> {
        let url = def.api_url;
        let channel = Endpoint::from_str(url.as_str())
            .map_err(|_| ArunaProviderError::InvalidUri { uri_string: url })?
            .connect()
            .await?;

        let interceptor = APITokenInterceptor::new(&def.api_token[..])?;

        let project_stub =
            ProjectServiceClient::with_interceptor(channel.clone(), interceptor.clone());
        let dataset_stub =
            DatasetServiceClient::with_interceptor(channel.clone(), interceptor.clone());

        let object_stub = ObjectServiceClient::with_interceptor(channel, interceptor);

        let label_filter = Some(def.filter_label.to_string());

        Ok(ArunaDataProvider {
            name: def.name,
            description: def.description,
            id: def.id,
            project_id: def.project_id,
            project_stub,
            dataset_stub,
            object_stub,
            label_filter,
            cache_ttl: def.cache_ttl,
        })
    }

    /// Extracts the aruna store id from the given dataset id
    fn dataset_aruna_id(id: &DataId) -> Result<String> {
        match id {
            DataId::External(id) => Ok(id.layer_id.0.clone()),
            DataId::Internal { .. } => Err(ArunaProviderError::InvalidDataId),
        }
    }

    /// Retrieves information for the dataset with the given id.
    async fn get_dataset_info(&self, id: &DataId) -> Result<ArunaDatasetIds> {
        self.get_aruna_dataset_ids(Self::dataset_aruna_id(id)?)
            .await
    }

    /// Retrieves information for the dataset with the given id.
    async fn get_dataset_info_from_layer(&self, id: &LayerId) -> Result<ArunaDatasetIds> {
        self.get_aruna_dataset_ids(id.0.clone()).await
    }

    fn get_outgoing_internal_relation_ids(
        mut relations: Vec<ArunaRelationStruct>,
        target_resource_variant: ResourceVariant,
    ) -> Result<Vec<String>> {
        let mut ids = vec![];
        for relation in relations {
            match relation
                .relation
                .ok_or(ArunaProviderError::MissingRelation)?
            {
                ArunaRelationEnum::External(_) => {}
                ArunaRelationEnum::Internal(x) => {
                    if x.direction() == RelationDirection::Outbound
                        && x.resource_variant() == target_resource_variant
                    {
                        ids.push(x.resource_id);
                    }
                }
            }
        }

        Ok(ids)
    }

    async fn has_filter_label(&self, key_values: &Vec<KeyValue>) -> bool {
        let label = &self.label_filter;

        if let Some(filter) = label {
            for key_value in key_values {
                if key_value.variant() == KeyValueVariant::Label
                    && key_value.key == filter.to_string()
                    && key_value.value == filter.to_string()
                {
                    return true;
                }
            }
            return false;
        }
        return true;
    }

    async fn get_available_labeled_datasets(
        &self,
        dataset_ids: Vec<String>,
    ) -> Result<Vec<Dataset>> {
        let mut dataset_stub = self.dataset_stub.clone();

        let datasets = dataset_stub
            .get_datasets(GetDatasetsRequest { dataset_ids })
            .await?
            .into_inner()
            .datasets;
        // //TODO: Workaround until deleted access permissions are fixed.
        // let mut datasets = vec![];
        //
        // for dataset_id in dataset_ids {
        //     let dataset_response = dataset_stub
        //         .get_dataset(GetDatasetRequest {
        //             dataset_id: dataset_id.clone(),
        //         })
        //         .await?;
        //
        //     if dataset_response.is_err_and(|x| x.code() == Code::Unauthenticated) {
        //         log::debug!(
        //             "Ignoring Code::Unauthenticated Error in Aruna Dataset Request For id={} (Check if Dataset is deleted)",
        //             dataset_id,
        //         )
        //     } else {
        //         let dataset = dataset_response
        //             .into_inner()
        //             .dataset
        //             .ok_or(ArunaProviderError::MissingDataset)?;
        //         if dataset.status() == aruna_rust_api::api::storage::models::v2::Status::Available
        //             && self.has_filter_label(&dataset.key_values)
        //         {
        //             datasets.push(dataset);
        //         }
        //     }
        // }

        Ok(datasets)
    }

    async fn get_available_objects(&self, object_ids: Vec<String>) -> Result<Vec<Object>> {
        let mut object_stub = self.object_stub.clone();

        let objects = object_stub
            .get_objects(GetObjectsRequest { object_ids })
            .await?
            .into_inner()
            .objects;
        // //TODO: Workaround until deleted access permissions are fixed.
        // let mut objects = vec![];
        //
        // for object_id in object_ids {
        //     let object_response = object_stub.get_object(GetObjectRequest { object_id }).await;
        //
        //     if object_response.is_err_and(|x| x.code() == Code::Unauthenticated) {
        //         log::debug!(
        //             "Ignoring Code::Unauthenticated Error in Aruna Object Request For id={} (Check if Object is deleted)",
        //             object_id,
        //         )
        //     } else {
        //         let object = object_response?
        //             .into_inner()
        //             .object
        //             .ok_or(ArunaProviderError::MissingObject)?;
        //         if object.status() == aruna_rust_api::api::storage::models::v2::Status::Available {
        //             objects.push(object);
        //         }
        //     }
        // }

        Ok(objects)
    }

    fn is_metadata(meta_candidate: &Object, data_candidate_id: &String) -> Result<bool> {
        for relation in &meta_candidate.relations {
            match relation
                .relation
                .clone()
                .ok_or(ArunaProviderError::MissingRelation)?
            {
                ArunaRelationEnum::External(_) => {}
                ArunaRelationEnum::Internal(x) => {
                    if x.defined_variant() == InternalRelationVariant::Metadata
                        && x.direction() == RelationDirection::Outbound
                        && x.resource_variant() == ResourceVariant::Object
                        && x.resource_id == data_candidate_id.to_string()
                    {
                        return Ok(true);
                    }
                }
            }
        }
        return Ok(false);
    }

    /// Retrieves all ids in the aruna object storage for the given `collection_id`.
    async fn get_aruna_dataset_ids(&self, dataset_id: String) -> Result<ArunaDatasetIds> {
        let mut dataset_stub = self.dataset_stub.clone();

        let dataset_relations = dataset_stub
            .get_dataset(GetDatasetRequest {
                dataset_id: dataset_id.clone(),
            })
            .await?
            .into_inner()
            .dataset
            .ok_or(ArunaProviderError::MissingDataset)?
            .relations;

        let object_ids =
            Self::get_outgoing_internal_relation_ids(dataset_relations, ResourceVariant::Object)?;

        let mut aruna_objects = self.get_available_objects(object_ids).await?;

        if aruna_objects.len() != 2 {
            return Err(ArunaProviderError::UnexpectedObjectHierarchy);
        }

        let object_1 = aruna_objects
            .pop()
            .expect("There should be two Objects in the Aruna Dataset");
        let object_2 = aruna_objects
            .pop()
            .expect("There should be two Objects in the Aruna Dataset");
        let meta_object_id;
        let data_object_id;

        if Self::is_metadata(&object_1, &object_2.id)? {
            meta_object_id = object_1.id;
            data_object_id = object_2.id;
        } else if Self::is_metadata(&object_2, &object_1.id)? {
            meta_object_id = object_2.id;
            data_object_id = object_1.id;
        } else {
            return Err(ArunaProviderError::MissingMetaObject);
        }

        Ok(ArunaDatasetIds {
<<<<<<< HEAD
            dataset_id,
            meta_object_id,
            data_object_id,
=======
            collection: collection_id,
            _object_group: object_group_id,
            meta_object: meta_object_id.ok_or(ArunaProviderError::MissingMetaObject)?,
            data_object: data_object_id.ok_or(ArunaProviderError::MissingDataObject)?,
>>>>>>> 78e72297
        })
    }

    async fn get_collection_overview(
        &self,
        aruna_dataset_ids: &ArunaDatasetIds,
    ) -> Result<Dataset> {
        let mut dataset_stub = self.dataset_stub.clone();

<<<<<<< HEAD
        let dataset = dataset_stub
            .get_dataset(GetDatasetRequest {
                dataset_id: aruna_dataset_ids.dataset_id.clone(),
=======
        let collection_overview = collection_stub
            .get_collection_by_id(GetCollectionByIdRequest {
                collection_id: aruna_dataset_ids.collection.clone(),
>>>>>>> 78e72297
            })
            .await?
            .into_inner()
            .dataset
            .ok_or(ArunaProviderError::MissingDataset)?;

        Ok(dataset)
    }

    /// Extracts the geoengine metadata from a collection in the Aruna Object Storage
    async fn get_metadata(&self, aruna_dataset_ids: &ArunaDatasetIds) -> Result<GEMetadata> {
        let mut object_stub = self.object_stub.clone();

        let download_url = object_stub
            .get_download_url(GetDownloadUrlRequest {
<<<<<<< HEAD
                object_id: aruna_dataset_ids.meta_object_id.clone(),
=======
                collection_id: aruna_dataset_ids.collection.clone(),
                object_id: aruna_dataset_ids.meta_object.clone(),
>>>>>>> 78e72297
            })
            .await?
            .into_inner()
            .url;

        let data_get_response = reqwest::Client::new().get(download_url).send().await?;

        if let reqwest::StatusCode::OK = data_get_response.status() {
            let json = data_get_response.json::<GEMetadata>().await?;
            Ok(json)
        } else {
            Err(ArunaProviderError::MissingArunaMetaData)
        }
    }

    /// Creates a result descriptor for vector data
    fn create_single_vector_file_result_descriptor(
        crs: SpatialReferenceOption,
        info: &VectorInfo,
    ) -> VectorResultDescriptor {
        let columns = info
            .attributes
            .iter()
            .map(|a| {
                (
                    a.name.clone(),
                    VectorColumnInfo {
                        data_type: a.r#type,
                        measurement: Measurement::Unitless, // TODO: get measurement
                    },
                )
            })
            .collect::<HashMap<String, VectorColumnInfo>>();

        VectorResultDescriptor {
            data_type: info.vector_type,
            spatial_reference: crs,
            columns,
            time: info.time,
            bbox: info.bbox,
        }
    }

    /// Creates a result descriptor for raster data
    fn create_single_raster_file_result_descriptor(
        crs: SpatialReferenceOption,
        info: &RasterInfo,
    ) -> geoengine_operators::util::Result<RasterResultDescriptor> {
        Ok(RasterResultDescriptor {
            data_type: info.data_type,
            spatial_reference: crs,

            time: Some(info.time_interval),
            bbox: Some(
                info.geo_transform
                    .spatial_partition(info.width, info.height),
            ),
            resolution: Some(SpatialResolution::try_from((
                info.geo_transform.x_pixel_size,
                info.geo_transform.y_pixel_size,
            ))?),
            bands: RasterBandDescriptors::new(vec![RasterBandDescriptor::new(
                "band".into(),
                info.measurement
                    .as_ref()
                    .map_or(Measurement::Unitless, Clone::clone),
            )])?,
        })
    }

<<<<<<< HEAD
=======
    /// Retrieves a file-object from the aruna object storage. It assumes, that the dataset consists
    /// only of a single object (the file).
    async fn get_single_file_object(&self, aruna_dataset_ids: &ArunaDatasetIds) -> Result<Object> {
        let mut object_stub = self.object_stub.clone();

        object_stub
            .get_object_by_id(GetObjectByIdRequest {
                collection_id: aruna_dataset_ids.collection.clone(),
                object_id: aruna_dataset_ids.data_object.clone(),
                with_url: false,
            })
            .await?
            .into_inner()
            .object
            .ok_or(ArunaProviderError::MissingDataObject)
            .map(|x| x.object)?
            .ok_or(ArunaProviderError::MissingDataObject)
    }

>>>>>>> 78e72297
    /// Creates the loading template for vector files. This is basically a loading
    /// info with a placeholder for the download-url. It will be replaced with
    /// a concrete url on every call to `MetaData.loading_info()`.
    /// This is required, since download links from the core-storage are only valid
    /// for 15 minutes.
    fn vector_loading_template(
        vi: &VectorInfo,
        rd: &VectorResultDescriptor,
        cache_ttl: CacheTtlSeconds,
    ) -> OgrSourceDataset {
        let data_type = match rd.data_type {
            VectorDataType::Data => None,
            x => Some(x),
        };

        // Map column definition
        let mut int = vec![];
        let mut float = vec![];
        let mut text = vec![];
        let mut bool = vec![];
        let mut datetime = vec![];

        for (k, v) in rd.columns.iter().map(|(name, info)| (name, info.data_type)) {
            match v {
                FeatureDataType::Category | FeatureDataType::Int => int.push(k.to_string()),
                FeatureDataType::Float => float.push(k.to_string()),
                FeatureDataType::Text => text.push(k.to_string()),
                FeatureDataType::Bool => bool.push(k.to_string()),
                FeatureDataType::DateTime => datetime.push(k.to_string()),
            }
        }

        let link = format!("/vsicurl_streaming/{URL_REPLACEMENT}");

        let column_spec = OgrSourceColumnSpec {
            format_specifics: None,
            x: String::new(),
            y: None,
            int,
            float,
            text,
            bool,
            datetime,
            rename: None,
        };

        let time = match &vi.temporal_extend {
            Some(metadata::TemporalExtend::Instant { attribute }) => {
                OgrSourceDatasetTimeType::Start {
                    start_field: attribute.clone(),
                    start_format: OgrSourceTimeFormat::Auto,
                    duration: OgrSourceDurationSpec::Zero,
                }
            }
            Some(metadata::TemporalExtend::Interval {
                attribute_start,
                attribute_end,
            }) => OgrSourceDatasetTimeType::StartEnd {
                start_field: attribute_start.clone(),
                start_format: OgrSourceTimeFormat::Auto,
                end_field: attribute_end.clone(),
                end_format: OgrSourceTimeFormat::Auto,
            },
            Some(metadata::TemporalExtend::Duration {
                attribute_start,
                attribute_duration,
                unit: _,
            }) => OgrSourceDatasetTimeType::StartDuration {
                start_field: attribute_start.clone(),
                start_format: OgrSourceTimeFormat::Auto,
                duration_field: attribute_duration.clone(),
            },
            None => OgrSourceDatasetTimeType::None,
        };

        OgrSourceDataset {
            file_name: PathBuf::from(link),
            layer_name: vi.layer_name.clone(),
            data_type,
            time,
            default_geometry: None,
            columns: Some(column_spec),
            force_ogr_time_filter: false,
            force_ogr_spatial_filter: false,
            on_error: OgrSourceErrorSpec::Abort,
            sql_query: None,
            attribute_query: None,
            cache_ttl,
        }
    }

    /// Creates the loading template for raster files. This is basically a loading
    /// info with a placeholder for the download-url. It will be replaced with
    /// a concrete url on every call to `MetaData.loading_info()`.
    /// This is required, since download links from the core-storage are only valid
    /// for 15 minutes.
    fn raster_loading_template(info: &RasterInfo, cache_ttl: CacheTtlSeconds) -> GdalLoadingInfo {
        let part = GdalLoadingInfoTemporalSlice {
            time: info.time_interval,
            params: Some(GdalDatasetParameters {
                file_path: PathBuf::from(format!("/vsicurl_streaming/{URL_REPLACEMENT}")),
                rasterband_channel: info.rasterband_channel,
                geo_transform: info.geo_transform,
                width: info.width,
                height: info.height,
                file_not_found_handling: FileNotFoundHandling::NoData,
                no_data_value: None,
                properties_mapping: None,
                gdal_open_options: None,
                gdal_config_options: None,
                allow_alphaband_as_mask: true,
                retry: None,
            }),
            cache_ttl,
        };

        GdalLoadingInfo {
            info: GdalLoadingInfoTemporalSliceIterator::Static {
                parts: vec![part].into_iter(),
            },
        }
    }
}

#[async_trait::async_trait]
impl
    MetaDataProvider<MockDatasetDataSourceLoadingInfo, VectorResultDescriptor, VectorQueryRectangle>
    for ArunaDataProvider
{
    async fn meta_data(
        &self,
        _id: &geoengine_datatypes::dataset::DataId,
    ) -> geoengine_operators::util::Result<
        Box<
            dyn MetaData<
                MockDatasetDataSourceLoadingInfo,
                VectorResultDescriptor,
                VectorQueryRectangle,
            >,
        >,
    > {
        Err(geoengine_operators::error::Error::NotYetImplemented)
    }
}

#[async_trait::async_trait]
impl MetaDataProvider<OgrSourceDataset, VectorResultDescriptor, VectorQueryRectangle>
    for ArunaDataProvider
{
    async fn meta_data(
        &self,
        id: &geoengine_datatypes::dataset::DataId,
    ) -> geoengine_operators::util::Result<
        Box<dyn MetaData<OgrSourceDataset, VectorResultDescriptor, VectorQueryRectangle>>,
    > {
        let id: DataId = id.clone();

        let aruna_dataset_ids = self.get_dataset_info(&id).await.map_err(|e| {
            geoengine_operators::error::Error::DatasetMetaData {
                source: Box::new(e),
            }
        })?;

        let meta_data = self.get_metadata(&aruna_dataset_ids).await.map_err(|e| {
            geoengine_operators::error::Error::DatasetMetaData {
                source: Box::new(e),
            }
        })?;

        match meta_data.data_type {
            DataType::SingleVectorFile(info) => {
                let result_descriptor =
                    Self::create_single_vector_file_result_descriptor(meta_data.crs.into(), &info);
                let template =
                    Self::vector_loading_template(&info, &result_descriptor, self.cache_ttl);

                let res = ArunaMetaData {
<<<<<<< HEAD
                    collection_id: aruna_dataset_ids.dataset_id,
                    object_id: aruna_dataset_ids.data_object_id,
=======
                    collection_id: aruna_dataset_ids.collection,
                    object_id: aruna_data_object.id,
>>>>>>> 78e72297
                    template,
                    result_descriptor,
                    _phantom: Default::default(),
                    object_stub: self.object_stub.clone(),
                };
                Ok(Box::new(res))
            }
            DataType::SingleRasterFile(_) => Err(geoengine_operators::error::Error::InvalidType {
                found: meta_data.data_type.to_string(),
                expected: "SingleVectorFile".to_string(),
            }),
        }
    }
}

#[async_trait::async_trait]
impl MetaDataProvider<GdalLoadingInfo, RasterResultDescriptor, RasterQueryRectangle>
    for ArunaDataProvider
{
    async fn meta_data(
        &self,
        id: &geoengine_datatypes::dataset::DataId,
    ) -> geoengine_operators::util::Result<
        Box<dyn MetaData<GdalLoadingInfo, RasterResultDescriptor, RasterQueryRectangle>>,
    > {
        let id: DataId = id.clone();

        let aruna_dataset_ids = self.get_dataset_info(&id).await.map_err(|e| {
            geoengine_operators::error::Error::DatasetMetaData {
                source: Box::new(e),
            }
        })?;

        let meta_data = self.get_metadata(&aruna_dataset_ids).await.map_err(|e| {
            geoengine_operators::error::Error::DatasetMetaData {
                source: Box::new(e),
            }
        })?;

        match &meta_data.data_type {
            DataType::SingleRasterFile(info) => {
                let result_descriptor =
                    Self::create_single_raster_file_result_descriptor(meta_data.crs.into(), info)?;
                let template = Self::raster_loading_template(info, self.cache_ttl);

                let res = ArunaMetaData {
<<<<<<< HEAD
                    collection_id: aruna_dataset_ids.dataset_id,
                    object_id: aruna_dataset_ids.data_object_id,
=======
                    collection_id: aruna_dataset_ids.collection,
                    object_id: aruna_data_object.id,
>>>>>>> 78e72297
                    template,
                    result_descriptor,
                    _phantom: Default::default(),
                    object_stub: self.object_stub.clone(),
                };
                Ok(Box::new(res))
            }
            DataType::SingleVectorFile(_) => Err(geoengine_operators::error::Error::InvalidType {
                found: meta_data.data_type.to_string(),
                expected: "SingleRasterFile".to_string(),
            }),
        }
    }
}

#[async_trait::async_trait]
impl DataProvider for ArunaDataProvider {
    async fn provenance(&self, id: &DataId) -> crate::error::Result<ProvenanceOutput> {
        let aruna_dataset_ids = self.get_dataset_info(id).await?;
        let metadata = self.get_metadata(&aruna_dataset_ids).await?;

        Ok(ProvenanceOutput {
            data: id.clone(),
            provenance: metadata.provenance,
        })
    }
}

#[async_trait::async_trait]
impl LayerCollectionProvider for ArunaDataProvider {
    fn capabilities(&self) -> ProviderCapabilities {
        ProviderCapabilities {
            listing: true,
            search: SearchCapabilities::none(),
        }
    }

    fn name(&self) -> &str {
        self.name.as_ref()
    }

    fn description(&self) -> &str {
        self.description.as_ref()
    }

    async fn load_layer_collection(
        &self,
        collection: &LayerCollectionId,
        _options: LayerCollectionListOptions,
    ) -> crate::error::Result<LayerCollection> {
        ensure!(
            *collection == self.get_root_layer_collection_id().await?,
            crate::error::UnknownLayerCollectionId {
                id: collection.clone()
            }
        );

        let mut project_stub = self.project_stub.clone();

        let project_relations = project_stub
            .get_project(GetProjectRequest {
                project_id: self.project_id.clone(),
            })
            .await
            .map_err(|source| ArunaProviderError::TonicStatus { source })?
            .into_inner()
            .project
            .ok_or(ArunaProviderError::MissingProject)?
            .relations;

        let dataset_ids =
            Self::get_outgoing_internal_relation_ids(project_relations, ResourceVariant::Dataset)?;

        let items = self
            .get_available_labeled_datasets(dataset_ids)
            .await?
            .into_iter()
            .map(|col| {
                CollectionItem::Layer(LayerListing {
                    id: ProviderLayerId {
                        provider_id: self.id,
                        layer_id: LayerId(col.id),
                    },
                    name: col.name,
                    description: col.description,
                    properties: vec![],
                })
            })
            .collect();

        Ok(LayerCollection {
            id: ProviderLayerCollectionId {
                provider_id: self.id,
                collection_id: collection.clone(),
            },
            name: self.name.clone(),
            description: "NFDI".to_string(),
            items,
            entry_label: None,
            properties: vec![],
        })
    }

    async fn get_root_layer_collection_id(&self) -> crate::error::Result<LayerCollectionId> {
        Ok(LayerCollectionId("root".to_string()))
    }

    async fn load_layer(&self, id: &LayerId) -> crate::error::Result<Layer> {
        let aruna_dataset_ids = self.get_dataset_info_from_layer(id).await?;

        let dataset = self.get_collection_overview(&aruna_dataset_ids).await?;
        let meta_data = self.get_metadata(&aruna_dataset_ids).await?;

        let operator = match meta_data.data_type {
            DataType::SingleVectorFile(_) => TypedOperator::Vector(
                OgrSource {
                    params: OgrSourceParameters {
                        data: geoengine_datatypes::dataset::NamedData::with_system_provider(
                            self.id.to_string(),
                            id.to_string(),
                        ),
                        attribute_projection: None,
                        attribute_filters: None,
                    },
                }
                .boxed(),
            ),
            DataType::SingleRasterFile(_) => TypedOperator::Raster(
                GdalSource {
                    params: GdalSourceParameters {
                        data: geoengine_datatypes::dataset::NamedData::with_system_provider(
                            self.id.to_string(),
                            id.to_string(),
                        ),
                    },
                }
                .boxed(),
            ),
        };

        Ok(Layer {
            id: ProviderLayerId {
                provider_id: self.id,
                layer_id: id.clone(),
            },
            name: dataset.name,
            description: dataset.description,
            workflow: Workflow { operator },
            symbology: None,
            properties: vec![],
            metadata: HashMap::new(),
        })
    }
}

/*
 * Internal structures
 */

/// This trait models expiring download links as used in the core storage.
trait ExpiringDownloadLink {
    /// This function instantiates the implementor with the given fresh download link.
    fn new_link(&self, url: String) -> std::result::Result<Self, geoengine_operators::error::Error>
    where
        Self: Sized;
}

impl ExpiringDownloadLink for OgrSourceDataset {
    fn new_link(
        &self,
        url: String,
    ) -> std::result::Result<Self, geoengine_operators::error::Error> {
        let path = self.file_name.to_str().ok_or_else(|| {
            std::io::Error::new(
                std::io::ErrorKind::InvalidInput,
                format!(
                    "Could not parse original path as string {:?}",
                    &self.file_name
                ),
            )
        })?;
        let new_path = PathBuf::from(path.replace(URL_REPLACEMENT, url.as_str()));

        Ok(Self {
            file_name: new_path,
            layer_name: self.layer_name.clone(),
            data_type: self.data_type,
            time: self.time.clone(),
            default_geometry: self.default_geometry.clone(),
            columns: self.columns.clone(),
            force_ogr_time_filter: self.force_ogr_time_filter,
            force_ogr_spatial_filter: self.force_ogr_spatial_filter,
            on_error: self.on_error,
            sql_query: self.sql_query.clone(),
            attribute_query: self.attribute_query.clone(),
            cache_ttl: self.cache_ttl,
        })
    }
}

impl ExpiringDownloadLink for GdalLoadingInfo {
    #[allow(clippy::needless_collect)]
    fn new_link(
        &self,
        url: String,
    ) -> std::prelude::rust_2015::Result<Self, geoengine_operators::error::Error>
    where
        Self: Sized,
    {
        match &self.info {
            GdalLoadingInfoTemporalSliceIterator::Static { parts }
                if parts.as_slice().len() == 1 =>
            {
                let new_parts = parts
                    .as_slice()
                    .iter()
                    .map(|part| {
                        let mut new_part = part.clone();
                        if let Some(params) = new_part.params.as_mut() {
                            params.file_path = PathBuf::from(
                                params
                                    .file_path
                                    .to_string_lossy()
                                    .as_ref()
                                    .replace(URL_REPLACEMENT, url.as_str()),
                            );
                        };
                        new_part
                    })
                    .collect::<std::vec::Vec<_>>();

                Ok(Self {
                    info: GdalLoadingInfoTemporalSliceIterator::Static {
                        parts: new_parts.into_iter(),
                    },
                })
            }
            _ => Err(geoengine_operators::error::Error::InvalidType {
                found: "GdalLoadingInfoPartIterator::Dynamic".to_string(),
                expected: "GdalLoadingInfoPartIterator::Static".to_string(),
            }),
        }
    }
}

/// This is the metadata for datasets retrieved from the core-storage.
/// It stores an object-id, for which to generate new download links each
/// time the `load_info()` function is called.
#[derive(Clone, Debug)]
struct ArunaMetaData<L, R, Q>
where
    L: Debug + Clone + Send + Sync + ExpiringDownloadLink + 'static,
    R: Debug + Send + Sync + 'static + ResultDescriptor,
    Q: Debug + Clone + Send + Sync + 'static,
{
    result_descriptor: R,
    collection_id: String,
    object_id: String,
    template: L,
    object_stub: ObjectServiceClient<InterceptedService<Channel, APITokenInterceptor>>,
    _phantom: PhantomData<Q>,
}

#[async_trait::async_trait]
impl<L, R, Q> MetaData<L, R, Q> for ArunaMetaData<L, R, Q>
where
    L: Debug + Clone + Send + Sync + ExpiringDownloadLink + 'static,
    R: Debug + Send + Sync + 'static + ResultDescriptor,
    Q: Debug + Clone + Send + Sync + 'static,
{
    async fn loading_info(&self, _query: Q) -> geoengine_operators::util::Result<L> {
        let mut object_stub = self.object_stub.clone();

        let url = object_stub
            .get_download_url(GetDownloadUrlRequest {
                object_id: self.object_id.clone(),
            })
            .await
            .map_err(|source| ArunaProviderError::TonicStatus { source })
            .map_err(|source| geoengine_operators::error::Error::LoadingInfo {
                source: Box::new(source),
            })?
            .into_inner()
            .url;
        self.template.new_link(url)
    }

    async fn result_descriptor(&self) -> geoengine_operators::util::Result<R> {
        Ok(self.result_descriptor.clone())
    }

    fn box_clone(&self) -> Box<dyn MetaData<L, R, Q>> {
        Box::new(self.clone())
    }
}

#[cfg(test)]
mod tests {
    use std::collections::HashMap;
    use std::convert::Infallible;
    use std::path::Path;
    use std::str::FromStr;
    use std::task::Poll;

    use aruna_rust_api::api::storage::models::v2::{DataClass, Dataset, InternalRelation, InternalRelationVariant, Object, Project, RelationDirection, ResourceVariant, Status};
    use aruna_rust_api::api::storage::models::v2::Relation as ArunaRelationStruct;
    use aruna_rust_api::api::storage::models::v2::relation::Relation as ArunaRelationDirection;
    use aruna_rust_api::api::storage::services::v2::{GetDatasetRequest, GetDatasetResponse, GetDatasetsRequest, GetDatasetsResponse, GetDownloadUrlRequest, GetDownloadUrlResponse, GetObjectsRequest, GetObjectsResponse, GetProjectRequest, GetProjectResponse};
    use futures::StreamExt;
    use httptest::{Expectation, responders, Server};
    use httptest::responders::status_code;
    use serde_json::{json, Value};
    use tokio::fs::File;
    use tokio::io::AsyncReadExt;
    use tonic::Code;
    use tonic::codegen::{Body, http, Service};
    use tonic::codegen::http::Request;
    use tonic::transport::server::Router;

    use geoengine_datatypes::collections::{FeatureCollectionInfos, MultiPointCollection};
    use geoengine_datatypes::dataset::{DataId, DataProviderId, ExternalDataId, LayerId};
    use geoengine_datatypes::primitives::{
        BoundingBox2D, CacheTtlSeconds, ColumnSelection, SpatialResolution, TimeInterval,
        VectorQueryRectangle,
    };
    use geoengine_datatypes::util::test::TestDefault;
    use geoengine_operators::engine::{
        MetaData, MetaDataProvider, MockExecutionContext, MockQueryContext, QueryProcessor,
        TypedVectorQueryProcessor, VectorOperator, VectorResultDescriptor, WorkflowOperatorPath,
    };
    use geoengine_operators::source::{OgrSource, OgrSourceDataset, OgrSourceParameters};

    use crate::datasets::external::aruna::{
        ArunaDataProvider, ArunaDataProviderDefinition, ArunaDatasetIds, ArunaProviderError,
        ExpiringDownloadLink,
    };
    use crate::datasets::external::aruna::metadata::GEMetadata;
    use crate::datasets::external::aruna::mock_grpc_server::{
        InfallibleHttpResponseFuture, MapResponseService,
    };
    use crate::datasets::external::aruna::mock_grpc_server::MockGRPCServer;
    use crate::layers::external::DataProvider;
    use crate::layers::layer::LayerCollectionListOptions;
    use crate::layers::listing::LayerCollectionProvider;

    generate_mapping_grpc_service!(
        "aruna.api.storage.services.v2.ObjectService",
        MockMapObjectService,
        "/aruna.api.storage.services.v2.ObjectService/GetDownloadURL",
        GetDownloadUrlRequest,
        GetDownloadUrlResponse,
        download_map,
        F,
        String,
        id_extractor_1,
        "/aruna.api.storage.services.v2.ObjectService/GetObjects",
        GetObjectsRequest,
        GetObjectsResponse,
        id_map,
        G,
        Vec<String>,
        id_extractor_2,
    );

    generate_mapping_grpc_service!(
        "aruna.api.storage.services.v2.DatasetService",
        MockDatasetMapService,
        "/aruna.api.storage.services.v2.DatasetService/GetDataset",
        GetDatasetRequest,
        GetDatasetResponse,
        dataset,
        F,
        String,
        dataset_extractor,
        "/aruna.api.storage.services.v2.DatasetService/GetDatasets",
        GetDatasetsRequest,
        GetDatasetsResponse,
        datasets_overview,
        G,
        Vec<String>,
        datasets_extractor,
    );

    generate_mapping_grpc_service!(
        "aruna.api.storage.services.v2.ProjectService",
        MockProjectMapService,
        "/aruna.api.storage.services.v2.ProjectService/GetProject",
        GetProjectRequest,
        GetProjectResponse,
        project,
        F,
        String,
        project_extractor,
    );

    const PROVIDER_ID: &str = "86a7f7ce-1bab-4ce9-a32b-172c0f958ee0";
    const TOKEN: &str = "DUMMY_TOKEN";

    const PROJECT_ID: &str = "PROJECT_ID";
    const PROJECT_NAME: &str = "PROJECT_NAME";
    const PROJECT_DESCRIPTION: &str = "PROJECT_DESCRIPTION";

    const DATASET_ID: &str = "COLLECTION_ID";
    const DATASET_NAME: &str = "COLLECTION_NAME";
    const DATASET_DESCRIPTION: &str = "COLLECTION_DESCRIPTION";

    const META_OBJECT_ID: &str = "META_ID";
    const META_OBJECT_NAME: &str = "META.json";

    const DATA_OBJECT_ID: &str = "DATA_ID";
    const DATA_OBJECT_NAME: &str = "DATA.fgb";

    const FILTER_LABEL: &str = "geoengine";

    async fn new_provider_with_url(url: String) -> ArunaDataProvider {
        let def = ArunaDataProviderDefinition {
            id: DataProviderId::from_str(PROVIDER_ID).unwrap(),
            api_token: TOKEN.to_string(),
            api_url: url,
            project_id: PROJECT_ID.to_string(),
            name: "NFDI".to_string(),
            description: "Access to NFDI data stored in Aruna".to_string(),
            priority: Some(123),
            filter_label: FILTER_LABEL.to_string(),
            cache_ttl: Default::default(),
        };
        ArunaDataProvider::new(Box::new(def)).await.unwrap()
    }

    pub(crate) fn vector_meta_data() -> Value {
        serde_json::json!({
            "crs":"EPSG:4326",
            "dataType":{
                "singleVectorFile":{
                    "vectorType":"MultiPoint",
                    "layerName":"points",
                        "attributes":[{
                            "name":"num",
                            "type":"int"
                        },{
                            "name":"txt",
                            "type":"text"
                        }],
                    "temporalExtend":null
                }
            },
            "provenance": [
                {
                    "citation":"Test",
                    "license":"MIT",
                    "uri":"http://geoengine.io"
                }
            ]
        })
    }

    pub(crate) fn raster_meta_data() -> Value {
        serde_json::json!({
            "crs":"EPSG:4326",
            "dataType":{
                "singleRasterFile":{
                    "dataType":"U8",
                    "noDataValue":0.0,
                    "rasterbandChannel":1,
                    "width":3600,
                    "height":1800,
                    "geoTransform":{
                        "originCoordinate":{
                            "x":-180.0,
                            "y":90.0
                        },
                        "xPixelSize":0.1,
                        "yPixelSize":-0.1
                    }
                }
            },
            "provenance": [
                {
                    "citation":"Test",
                    "license":"MIT",
                    "uri":"http://geoengine.io"
                }
            ]
        })
    }

    struct ArunaMockServer {
        _download_server: Option<Server>,
        _grpc_server: MockGRPCServer,
        provider: ArunaDataProvider,
        dataset_ids: ArunaDatasetIds,
    }

    #[derive(Clone)]
    enum ObjectType {
        Json,
        Csv,
    }

    #[derive(Clone)]
    struct DownloadableObject {
        id: String,
        filename: String,
        object_type: ObjectType,
        meta: bool,
        link_meta: bool,
        content: Vec<u8>,
        content_length: i64,
        expected_downloads: usize,
        url: Option<String>,
    }

    impl DownloadableObject {
        fn set_url(&mut self, server_path: &str) {
            self.url = Some(format!("{server_path}/{}", self.filename));
        }
    }

    impl Into<Object> for DownloadableObject {
        fn into(self) -> Object {
            let relations;
            if self.link_meta {
                relations = vec![ArunaRelationStruct{relation: Some(ArunaRelationDirection::Internal(default_meta_relation(self.meta)))}];
            } else {
                relations = vec![];
            }
            Object{
                 id: self.id.clone(),
                 name:  self.filename.clone(),
                 title: self.filename.clone(),
                 description: "".to_string(),
                 key_values: vec![],
                 relations,
                 content_len: self.content_length,
                 data_class: i32::from(DataClass::Private),
                 created_at: None,
                 created_by: "Someone".to_string(),
                 authors: vec![],
                 status:  i32::from(Status::Available),
                 dynamic: false,
                 endpoints: vec![],
                 hashes: vec![],
                 metadata_license_tag: "Some Meta License".to_string(),
                 data_license_tag: "Some Data License".to_string(),
                 rule_bindings: vec![],
            }
        }
    }

    fn json_meta_object(value: &Value, expected_downloads: usize) -> DownloadableObject {
        let vector_data = value.to_string().into_bytes();
        let vector_length = vector_data.len();
        DownloadableObject {
            id: META_OBJECT_ID.to_string(),
            filename: META_OBJECT_NAME.to_string(),
            object_type: ObjectType::Json,
            meta: true,
            link_meta: true,
            content: vector_data,
            content_length: vector_length as i64,
            expected_downloads,
            url: None,
        }
    }

    async fn vector_data_object(expected_downloads: usize) -> DownloadableObject {
        let mut data = vec![];
        let mut file = File::open(geoengine_datatypes::test_data!("vector/data/points.fgb"))
            .await
            .unwrap();
        let file_size = file.read_to_end(&mut data).await.unwrap();
        DownloadableObject {
            id: DATA_OBJECT_ID.to_string(),
            filename: DATA_OBJECT_NAME.to_string(),
            object_type: ObjectType::Csv,
            meta: false,
            link_meta: true,
            content: data,
            content_length: file_size as i64,
            expected_downloads,
            url: None,
        }
    }

    fn empty_object(meta: bool, link_meta: bool) -> DownloadableObject {
        if meta {
            DownloadableObject {
                id: META_OBJECT_ID.to_string(),
                filename: META_OBJECT_NAME.to_string(),
                object_type: ObjectType::Json,
                meta,
                link_meta,
                content: vec![],
                content_length: 0,
                expected_downloads: 0,
                url: None,
            }
        } else {
            DownloadableObject {
                id: DATA_OBJECT_ID.to_string(),
                filename: DATA_OBJECT_NAME.to_string(),
                object_type: ObjectType::Csv,
                meta,
                link_meta,
                content: vec![],
                content_length: 0,
                expected_downloads: 0,
                url: None,
            }
        }
    }

    fn create_object(id: String, filename: String) -> Object {
        Object{
            id,
            name: filename.to_string(),
            title: filename.to_string(),
            description: "".to_string(),
            key_values: vec![],
            relations: vec![],
            content_len: 0,
            data_class: i32::from(DataClass::Private),
            created_at: None,
            created_by: "".to_string(),
            authors: vec![],
            status: 0,
            dynamic: false,
            endpoints: vec![],
            hashes: vec![],
            metadata_license_tag: "".to_string(),
            data_license_tag: "".to_string(),
            rule_bindings: vec![],
        }
    }

    fn create_belonging_resource_relation(object_id: String, variant: ResourceVariant) -> InternalRelation {
        InternalRelation {
            resource_id: object_id.clone(),
            resource_variant: i32::from(variant),
            defined_variant: i32::from(InternalRelationVariant::BelongsTo),
            custom_variant: None,
            direction: i32::from(RelationDirection::Outbound),
        }
    }

    fn default_project_relations() -> Vec<InternalRelation> {
        let dataset = create_belonging_resource_relation(DATASET_ID.to_string(), ResourceVariant::Dataset);

        vec![dataset]
    }

    fn default_dataset_relations() -> Vec<InternalRelation> {
        let meta = create_belonging_resource_relation(META_OBJECT_ID.to_string(), ResourceVariant::Object);
        let data = create_belonging_resource_relation(DATA_OBJECT_ID.to_string(), ResourceVariant::Object);

        vec![meta, data]
    }

    fn default_meta_relation(meta: bool) -> InternalRelation {
        if meta {
            InternalRelation {
                resource_id: DATA_OBJECT_ID.to_string(),
                resource_variant: i32::from(ResourceVariant::Object),
                defined_variant: i32::from(InternalRelationVariant::Metadata),
                custom_variant: None,
                direction: i32::from(RelationDirection::Outbound),
            }
        } else {
            InternalRelation {
                resource_id: META_OBJECT_ID.to_string(),
                resource_variant: i32::from(ResourceVariant::Object),
                defined_variant: i32::from(InternalRelationVariant::Metadata),
                custom_variant: None,
                direction: i32::from(RelationDirection::Inbound),
            }
        }
    }

    fn start_download_server_with(download_objects: &mut Vec<DownloadableObject>) -> Server {
        let download_server = Server::run();
        for i in download_objects {
            if i.expected_downloads > 0 {
                let responder = match i.object_type {
                    ObjectType::Json => status_code(200)
                        .append_header("content-Type", "application/json")
                        .body(i.content.clone()),
                    ObjectType::Csv => status_code(200)
                        .append_header("content-type", "text/csv")
                        .append_header("content-length", i.content_length)
                        .body(i.content.clone()),
                };
                let object_path = format!("/{}", i.filename);
                download_server.expect(
                    Expectation::matching(httptest::matchers::request::path(object_path))
                        .times(i.expected_downloads)
                        .respond_with(responder),
                );
                i.set_url(format!("http://{}", download_server.addr()).as_str());
            }
        }
        download_server
    }

    async fn mock_server(
        download_server: Option<Server>,
        download_objects: Vec<DownloadableObject>,
        dataset_relations: Vec<InternalRelation>,
        project_relations: Vec<InternalRelation>,
    ) -> ArunaMockServer {
        let mut download_map = HashMap::new();

        let mut object_ids = vec![];
        let mut aruna_objects = vec![];
        let mut id_map = HashMap::new();

        for i in download_objects {
            let aruna_object = i.clone().into();
            if let Some(url) = i.url {
                download_map.insert(
                    i.id.clone(),
                    GetDownloadUrlResponse {
                        url: url.clone(),
                    },
                );
            }
            object_ids.push(i.id.clone());
            aruna_objects.push(aruna_object);
        }
        id_map.insert(object_ids, GetObjectsResponse{ objects: aruna_objects });

        let object_service = MockMapObjectService {
            download_map: MapResponseService::new(download_map, |req: GetDownloadUrlRequest| {
                req.object_id
            }),
            id_map: MapResponseService::new(id_map, |req: GetObjectsRequest| req.object_ids),
        };

        let mut relations = vec![];
        for relation in dataset_relations {
            relations.push(ArunaRelationStruct { relation: Some(ArunaRelationDirection::Internal(relation)) });
        }

        let dataset = Dataset {
            id: DATASET_ID.to_string(),
            name: DATASET_NAME.to_string(),
            title: DATASET_NAME.to_string(),
            description: DATASET_DESCRIPTION.to_string(),
            key_values: vec![],
            relations,
            stats: None,
            data_class: i32::from(DataClass::Private),
            created_at: None,
            created_by: "".to_string(),
            authors: vec![],
            status: 0,
            dynamic: false,
            endpoints: vec![],
            metadata_license_tag: "".to_string(),
            default_data_license_tag: "".to_string(),
            rule_bindings: vec![],
        };

        let mut dataset_id_map = HashMap::new();
        dataset_id_map.insert(
            DATASET_ID.to_string(),
            GetDatasetResponse {
                dataset: Some(dataset.clone()),
            },
        );

        let mut collection_id_map = HashMap::new();
        collection_id_map.insert(
            vec![DATASET_ID.to_string()],
            GetDatasetsResponse {
                datasets: vec![dataset],
            },
        );

        let collection_service = MockDatasetMapService {
            dataset: MapResponseService::new(
                dataset_id_map,
                |req: GetDatasetRequest| req.dataset_id,
            ),
            datasets_overview: MapResponseService::new(
                collection_id_map,
                |req: GetDatasetsRequest| req.dataset_ids,
            )
        };


        let mut relations = vec![];
        for relation in project_relations {
            relations.push(ArunaRelationStruct { relation: Some(ArunaRelationDirection::Internal(relation)) });
        }
        let mut project_map = HashMap::new();
        project_map.insert(PROJECT_ID.to_string(), GetProjectResponse { project: Some(Project{
            id: PROJECT_ID.to_string(),
            name: PROJECT_NAME.to_string(),
            title: PROJECT_NAME.to_string(),
            description: PROJECT_DESCRIPTION.to_string(),
            key_values: vec![],
            relations,
            stats: None,
            data_class: i32::from(DataClass::Private),
            created_at: None,
            created_by: "".to_string(),
            authors: vec![],
            status: i32::from(Status::Available),
            dynamic: false,
            endpoints: vec![],
            metadata_license_tag: "".to_string(),
            default_data_license_tag: "".to_string(),
            rule_bindings: vec![],
        })});

        let project_service = MockProjectMapService {
            project: MapResponseService::new(project_map, |req: GetProjectRequest| req.project_id),
        };

        let builder: Router = tonic::transport::Server::builder()
            .add_service(project_service)
            .add_service(collection_service)
            .add_service(object_service);
        let grpc_server = MockGRPCServer::start_with_router(builder).await.unwrap();
        let grpc_server_address = format!("http://{}", grpc_server.address());

        let dataset_ids = ArunaDatasetIds {
<<<<<<< HEAD
            dataset_id: DATASET_ID.to_string(),
            meta_object_id: META_OBJECT_ID.to_string(),
            data_object_id: DATA_OBJECT_ID.to_string(),
=======
            collection: COLLECTION_ID.to_string(),
            _object_group: OBJECT_GROUP_ID.to_string(),
            meta_object: META_OBJECT_ID.to_string(),
            data_object: DATA_OBJECT_ID.to_string(),
>>>>>>> 78e72297
        };

        let provider = new_provider_with_url(grpc_server_address).await;

        ArunaMockServer {
            _download_server: download_server,
            _grpc_server: grpc_server,
            provider,
            dataset_ids,
        }
    }

    #[tokio::test]
    async fn extract_aruna_ids_success() {
        let aruna_mock_server = mock_server(
            None,
            vec![empty_object(true, true), empty_object(false, true)],
            default_dataset_relations(),
            vec![],
        )
        .await;

        let result = aruna_mock_server
            .provider
            .get_aruna_dataset_ids(DATASET_ID.to_string())
            .await
            .unwrap();

        let expected = ArunaDatasetIds {
<<<<<<< HEAD
            dataset_id: DATASET_ID.to_string(),
            meta_object_id: META_OBJECT_ID.to_string(),
            data_object_id: DATA_OBJECT_ID.to_string(),
=======
            collection: COLLECTION_ID.to_string(),
            _object_group: OBJECT_GROUP_ID.to_string(),
            meta_object: META_OBJECT_ID.to_string(),
            data_object: DATA_OBJECT_ID.to_string(),
>>>>>>> 78e72297
        };

        assert_eq!(result, expected);
    }

    #[tokio::test]
    async fn extract_aruna_ids_no_meta_object_relationship() {
        let aruna_mock_server =
            mock_server(None, vec![empty_object(true, false), empty_object(false, false)], default_dataset_relations(), vec![], ).await;

        let result = aruna_mock_server
            .provider
            .get_aruna_dataset_ids(DATASET_ID.to_string())
            .await;

        assert!(matches!(result, Err(ArunaProviderError::MissingMetaObject)));
    }

    #[tokio::test]
    async fn extract_aruna_ids_no_data_object() {
        let relation = create_belonging_resource_relation(META_OBJECT_ID.to_string(), ResourceVariant::Object);
        let aruna_mock_server =
            mock_server(None, vec![empty_object(true, false)], vec![relation], vec![], ).await;

        let result = aruna_mock_server
            .provider
            .get_aruna_dataset_ids(DATASET_ID.to_string())
            .await;

        assert!(matches!(result, Err(ArunaProviderError::UnexpectedObjectHierarchy)));
    }

    #[tokio::test]
    async fn test_extract_meta_data_ok() {
        let mut download_objects = vec![json_meta_object(&vector_meta_data(), 1)];
        let aruna_mock_server = mock_server(
            Some(start_download_server_with(&mut download_objects)),
            download_objects,
            vec![],
            vec![],
        )
        .await;

        let md = aruna_mock_server
            .provider
            .get_metadata(&aruna_mock_server.dataset_ids)
            .await;
        let des = serde_json::from_value::<GEMetadata>(vector_meta_data()).unwrap();
        assert_eq!(des, md.unwrap());
    }

    #[tokio::test]
    async fn test_extract_meta_data_not_present() {
        let mut object = json_meta_object(&vector_meta_data(), 1);

        let download_server = Server::run();
        let object_path = format!("/{}", object.filename);
        download_server.expect(
            Expectation::matching(httptest::matchers::request::path(object_path))
                .times(1)
                .respond_with(responders::cycle![responders::status_code(404)]),
        );

        object.set_url(&format!("http://{}", download_server.addr()));

        let aruna_mock_server = mock_server(
            Some(download_server),
            vec![object],
            vec![],
            vec![],
        )
        .await;

        let result = aruna_mock_server
            .provider
            .get_metadata(&aruna_mock_server.dataset_ids)
            .await;

        assert!(matches!(
            result,
            Err(ArunaProviderError::MissingArunaMetaData)
        ));
    }

    #[tokio::test]
    async fn test_extract_meta_data_parse_error() {
        let mut object = json_meta_object(&vector_meta_data(), 1);

        let faulty_meta_data = b"{\"foo\": \"bar\"}".to_vec();
        let download_server = Server::run();
        let responder = status_code(200)
            .append_header("Content-Type", "application/json")
            .body(faulty_meta_data);
        let object_path = format!("/{}", object.filename);
        download_server.expect(
            Expectation::matching(httptest::matchers::request::path(object_path))
                .times(1)
                .respond_with(responder),
        );

        object.set_url(format!("http://{}", download_server.addr()).as_str());
        let aruna_mock_server = mock_server(
            Some(download_server),
            vec![object],
            vec![],
            vec![],
        )
        .await;

        let result = aruna_mock_server
            .provider
            .get_metadata(&aruna_mock_server.dataset_ids)
            .await;

        assert!(result.is_err());
    }

    #[tokio::test]
    async fn test_map_vector_dataset() {
        let mut download_objects = vec![json_meta_object(&vector_meta_data(), 1), empty_object(false, true)];
        let aruna_mock_server = mock_server(
            Some(start_download_server_with(&mut download_objects)),
            download_objects,
            default_dataset_relations(),
            vec![],
        )
        .await;

        let layer_id = LayerId(DATASET_ID.to_string());
        let result = aruna_mock_server
            .provider
            .load_layer(&layer_id)
            .await
            .unwrap();

        assert_eq!(
            json!({
                "type": "Vector",
                "operator": {
                    "type": "OgrSource",
                    "params": {
                        "data": "_:86a7f7ce-1bab-4ce9-a32b-172c0f958ee0:COLLECTION_ID",
                        "attributeProjection": null,
                        "attributeFilters": null
                    }
                }
            }),
            serde_json::to_value(&result.workflow.operator).unwrap()
        );
    }

    #[tokio::test]
    async fn test_map_raster_dataset() {
        let mut download_objects = vec![json_meta_object(&raster_meta_data(), 1), empty_object(false, true)];
        let aruna_mock_server = mock_server(
            Some(start_download_server_with(&mut download_objects)),
            download_objects,
            default_dataset_relations(),
            vec![],
        )
        .await;

        let layer_id = LayerId(DATASET_ID.to_string());
        let result = aruna_mock_server
            .provider
            .load_layer(&layer_id)
            .await
            .unwrap();

        assert_eq!(
            json!({
                "type": "Raster",
                "operator": {
                    "type": "GdalSource",
                    "params": {
                        "data": "_:86a7f7ce-1bab-4ce9-a32b-172c0f958ee0:COLLECTION_ID"
                    }
                }
            }),
            serde_json::to_value(&result.workflow.operator).unwrap()
        );
    }

    #[tokio::test]
    async fn test_vector_loading_template() {
        let mut download_objects = vec![json_meta_object(&vector_meta_data(), 1)];
        let aruna_mock_server = mock_server(
            Some(start_download_server_with(&mut download_objects)),
            download_objects,
            vec![],
            vec![],
        )
        .await;

        let md = aruna_mock_server
            .provider
            .get_metadata(&aruna_mock_server.dataset_ids)
            .await
            .unwrap();
        let vi = match md.data_type {
            super::metadata::DataType::SingleVectorFile(vi) => vi,
            super::metadata::DataType::SingleRasterFile(_) => panic!("Expected vector description"),
        };

        let rd = ArunaDataProvider::create_single_vector_file_result_descriptor(md.crs.into(), &vi);

        let template =
            ArunaDataProvider::vector_loading_template(&vi, &rd, CacheTtlSeconds::default());

        let url = template
            .new_link("test".to_string())
            .unwrap()
            .file_name
            .to_string_lossy()
            .to_string();

        assert_eq!("/vsicurl_streaming/test", url.as_str());
    }

    #[tokio::test]
    async fn test_raster_loading_template() {
        let mut download_objects = vec![json_meta_object(&raster_meta_data(), 1)];
        let aruna_mock_server = mock_server(
            Some(start_download_server_with(&mut download_objects)),
            download_objects,
            vec![],
            vec![],
        )
        .await;

        let md = aruna_mock_server
            .provider
            .get_metadata(&aruna_mock_server.dataset_ids)
            .await
            .unwrap();
        let ri = match md.data_type {
            super::metadata::DataType::SingleRasterFile(ri) => ri,
            super::metadata::DataType::SingleVectorFile(_) => panic!("Expected raster description"),
        };

        let template = ArunaDataProvider::raster_loading_template(&ri, CacheTtlSeconds::default());

        let url = template
            .new_link("test".to_string())
            .unwrap()
            .info
            .next()
            .unwrap()
            .unwrap()
            .params
            .unwrap()
            .file_path
            .to_string_lossy()
            .to_string();

        assert_eq!("/vsicurl_streaming/test", url.as_str());
    }

    #[tokio::test]
    async fn it_lists() {
        let aruna_mock_server = mock_server(None, vec![], vec![],
                                            default_project_relations()).await;
        let root = aruna_mock_server
            .provider
            .get_root_layer_collection_id()
            .await
            .unwrap();

        let opts = LayerCollectionListOptions {
            limit: 100,
            offset: 0,
        };

        let res = aruna_mock_server
            .provider
            .load_layer_collection(&root, opts)
            .await;

        assert!(res.is_ok());
        let res = res.unwrap();
        assert_eq!(1, res.items.len());
    }

    #[tokio::test]
    async fn it_loads_provenance() {
        let mut download_objects = vec![json_meta_object(&raster_meta_data(), 1), empty_object(false, true)];
        let aruna_mock_server = mock_server(
            Some(start_download_server_with(&mut download_objects)),
            download_objects,
            default_dataset_relations(),
            vec![],
        )
        .await;

        let id = DataId::External(ExternalDataId {
            provider_id: DataProviderId::from_str(PROVIDER_ID).unwrap(),
            layer_id: LayerId(DATASET_ID.to_string()),
        });

        let res = aruna_mock_server.provider.provenance(&id).await;

        assert!(res.is_ok());

        let res = res.unwrap();

        assert!(res.provenance.is_some());
    }

    #[tokio::test]
    async fn it_loads_meta_data() {
        let mut download_objects = vec![json_meta_object(&vector_meta_data(), 1)];
        let server = start_download_server_with(&mut download_objects);

        let mut raster_object = vector_data_object(1).await;
        raster_object.set_url(format!("http://{}", server.addr()).as_str());
        download_objects.push(raster_object);

        let aruna_mock_server = mock_server(
            Some(server),
            download_objects,
            default_dataset_relations(),
            vec![],
        )
        .await;

        let id = DataId::External(ExternalDataId {
            provider_id: DataProviderId::from_str(PROVIDER_ID).unwrap(),
            layer_id: LayerId(DATASET_ID.to_string()),
        });

        let res: geoengine_operators::util::Result<
            Box<dyn MetaData<OgrSourceDataset, VectorResultDescriptor, VectorQueryRectangle>>,
        > = aruna_mock_server.provider.meta_data(&id).await;

        assert!(res.is_ok());
    }

    #[tokio::test]
    #[allow(clippy::too_many_lines)]
    async fn it_executes_loads() {
        let mut download_objects = vec![
            json_meta_object(&vector_meta_data(), 1),
            vector_data_object(1).await,
        ];
        let aruna_mock_server = mock_server(
            Some(start_download_server_with(&mut download_objects)),
            download_objects,
            default_dataset_relations(),
            vec![],
        )
        .await;

        let id = DataId::External(ExternalDataId {
            provider_id: DataProviderId::from_str(PROVIDER_ID).unwrap(),
            layer_id: LayerId(DATASET_ID.to_string()),
        });
        let name = geoengine_datatypes::dataset::NamedData::with_system_provider(
            PROVIDER_ID.to_string(),
            DATASET_ID.to_string(),
        );

        let meta: Box<
            dyn MetaData<OgrSourceDataset, VectorResultDescriptor, VectorQueryRectangle>,
        > = aruna_mock_server
            .provider
            .meta_data(&id.clone())
            .await
            .unwrap();

        let mut context = MockExecutionContext::test_default();
        context.add_meta_data(id.clone(), name.clone(), meta);

        let src = OgrSource {
            params: OgrSourceParameters {
                data: name,
                attribute_projection: None,
                attribute_filters: None,
            },
        }
        .boxed();

        let initialized_op = src
            .initialize(WorkflowOperatorPath::initialize_root(), &context)
            .await
            .unwrap();

        let proc = initialized_op.query_processor().unwrap();
        let TypedVectorQueryProcessor::MultiPoint(proc) = proc else {
            panic!("Expected MultiPoint QueryProcessor");
        };

        let ctx = MockQueryContext::test_default();

        let qr = VectorQueryRectangle {
            spatial_bounds: BoundingBox2D::new((-180., -90.).into(), (180., 90.).into()).unwrap(),
            time_interval: TimeInterval::default(),
            spatial_resolution: SpatialResolution::zero_point_one(),
            attributes: ColumnSelection::all(),
        };

        let result: Vec<MultiPointCollection> = proc
            .query(qr, &ctx)
            .await
            .unwrap()
            .map(Result::unwrap)
            .collect()
            .await;

        let element_count: usize = result.iter().map(MultiPointCollection::len).sum();
        assert_eq!(2, element_count);
    }
}<|MERGE_RESOLUTION|>--- conflicted
+++ resolved
@@ -1,13 +1,3 @@
-<<<<<<< HEAD
-use std::collections::HashMap;
-use std::fmt::Debug;
-use std::marker::PhantomData;
-use std::path::PathBuf;
-use std::str::FromStr;
-
-use aruna_rust_api::api::storage::models::v2::{
-    Dataset, InternalRelationVariant, KeyValue, KeyValueVariant, Object, ResourceVariant,
-=======
 pub use self::error::ArunaProviderError;
 use crate::contexts::GeoEngineDb;
 use crate::datasets::external::aruna::metadata::{DataType, GEMetadata, RasterInfo, VectorInfo};
@@ -21,9 +11,14 @@
     LayerCollectionId, LayerCollectionProvider, ProviderCapabilities, SearchCapabilities,
 };
 use crate::workflows::workflow::Workflow;
-use aruna_rust_api::api::storage::models::v1::{
-    CollectionOverview, KeyValue, LabelFilter, LabelOrIdQuery, Object,
->>>>>>> 78e72297
+use std::collections::HashMap;
+use std::fmt::Debug;
+use std::marker::PhantomData;
+use std::path::PathBuf;
+use std::str::FromStr;
+
+use aruna_rust_api::api::storage::models::v2::{
+    Dataset, InternalRelationVariant, KeyValue, KeyValueVariant, Object, ResourceVariant,
 };
 use aruna_rust_api::api::storage::models::v2::{
     Relation as ArunaRelationStruct, RelationDirection,
@@ -62,18 +57,6 @@
     OgrSourceErrorSpec, OgrSourceParameters, OgrSourceTimeFormat,
 };
 
-use crate::datasets::external::aruna::metadata::{DataType, GEMetadata, RasterInfo, VectorInfo};
-use crate::datasets::listing::ProvenanceOutput;
-use crate::layers::external::{DataProvider, DataProviderDefinition};
-use crate::layers::layer::{
-    CollectionItem, Layer, LayerCollection, LayerCollectionListOptions, LayerListing,
-    ProviderLayerCollectionId, ProviderLayerId,
-};
-use crate::layers::listing::{LayerCollectionId, LayerCollectionProvider};
-use crate::workflows::workflow::Workflow;
-
-pub use self::error::ArunaProviderError;
-
 pub mod error;
 pub mod metadata;
 #[cfg(test)]
@@ -156,16 +139,9 @@
 ///
 #[derive(Debug, PartialEq)]
 struct ArunaDatasetIds {
-<<<<<<< HEAD
     dataset_id: String,
     meta_object_id: String,
     data_object_id: String,
-=======
-    collection: String,
-    _object_group: String,
-    meta_object: String,
-    data_object: String,
->>>>>>> 78e72297
 }
 
 /// The actual provider implementation. It holds `gRPC` stubs to all relevant
@@ -418,16 +394,9 @@
         }
 
         Ok(ArunaDatasetIds {
-<<<<<<< HEAD
             dataset_id,
             meta_object_id,
             data_object_id,
-=======
-            collection: collection_id,
-            _object_group: object_group_id,
-            meta_object: meta_object_id.ok_or(ArunaProviderError::MissingMetaObject)?,
-            data_object: data_object_id.ok_or(ArunaProviderError::MissingDataObject)?,
->>>>>>> 78e72297
         })
     }
 
@@ -437,15 +406,9 @@
     ) -> Result<Dataset> {
         let mut dataset_stub = self.dataset_stub.clone();
 
-<<<<<<< HEAD
         let dataset = dataset_stub
             .get_dataset(GetDatasetRequest {
                 dataset_id: aruna_dataset_ids.dataset_id.clone(),
-=======
-        let collection_overview = collection_stub
-            .get_collection_by_id(GetCollectionByIdRequest {
-                collection_id: aruna_dataset_ids.collection.clone(),
->>>>>>> 78e72297
             })
             .await?
             .into_inner()
@@ -461,12 +424,7 @@
 
         let download_url = object_stub
             .get_download_url(GetDownloadUrlRequest {
-<<<<<<< HEAD
                 object_id: aruna_dataset_ids.meta_object_id.clone(),
-=======
-                collection_id: aruna_dataset_ids.collection.clone(),
-                object_id: aruna_dataset_ids.meta_object.clone(),
->>>>>>> 78e72297
             })
             .await?
             .into_inner()
@@ -537,28 +495,6 @@
         })
     }
 
-<<<<<<< HEAD
-=======
-    /// Retrieves a file-object from the aruna object storage. It assumes, that the dataset consists
-    /// only of a single object (the file).
-    async fn get_single_file_object(&self, aruna_dataset_ids: &ArunaDatasetIds) -> Result<Object> {
-        let mut object_stub = self.object_stub.clone();
-
-        object_stub
-            .get_object_by_id(GetObjectByIdRequest {
-                collection_id: aruna_dataset_ids.collection.clone(),
-                object_id: aruna_dataset_ids.data_object.clone(),
-                with_url: false,
-            })
-            .await?
-            .into_inner()
-            .object
-            .ok_or(ArunaProviderError::MissingDataObject)
-            .map(|x| x.object)?
-            .ok_or(ArunaProviderError::MissingDataObject)
-    }
-
->>>>>>> 78e72297
     /// Creates the loading template for vector files. This is basically a loading
     /// info with a placeholder for the download-url. It will be replaced with
     /// a concrete url on every call to `MetaData.loading_info()`.
@@ -736,13 +672,8 @@
                     Self::vector_loading_template(&info, &result_descriptor, self.cache_ttl);
 
                 let res = ArunaMetaData {
-<<<<<<< HEAD
                     collection_id: aruna_dataset_ids.dataset_id,
                     object_id: aruna_dataset_ids.data_object_id,
-=======
-                    collection_id: aruna_dataset_ids.collection,
-                    object_id: aruna_data_object.id,
->>>>>>> 78e72297
                     template,
                     result_descriptor,
                     _phantom: Default::default(),
@@ -789,13 +720,8 @@
                 let template = Self::raster_loading_template(info, self.cache_ttl);
 
                 let res = ArunaMetaData {
-<<<<<<< HEAD
                     collection_id: aruna_dataset_ids.dataset_id,
                     object_id: aruna_dataset_ids.data_object_id,
-=======
-                    collection_id: aruna_dataset_ids.collection,
-                    object_id: aruna_data_object.id,
->>>>>>> 78e72297
                     template,
                     result_descriptor,
                     _phantom: Default::default(),
@@ -1623,16 +1549,9 @@
         let grpc_server_address = format!("http://{}", grpc_server.address());
 
         let dataset_ids = ArunaDatasetIds {
-<<<<<<< HEAD
             dataset_id: DATASET_ID.to_string(),
             meta_object_id: META_OBJECT_ID.to_string(),
             data_object_id: DATA_OBJECT_ID.to_string(),
-=======
-            collection: COLLECTION_ID.to_string(),
-            _object_group: OBJECT_GROUP_ID.to_string(),
-            meta_object: META_OBJECT_ID.to_string(),
-            data_object: DATA_OBJECT_ID.to_string(),
->>>>>>> 78e72297
         };
 
         let provider = new_provider_with_url(grpc_server_address).await;
@@ -1662,16 +1581,9 @@
             .unwrap();
 
         let expected = ArunaDatasetIds {
-<<<<<<< HEAD
             dataset_id: DATASET_ID.to_string(),
             meta_object_id: META_OBJECT_ID.to_string(),
             data_object_id: DATA_OBJECT_ID.to_string(),
-=======
-            collection: COLLECTION_ID.to_string(),
-            _object_group: OBJECT_GROUP_ID.to_string(),
-            meta_object: META_OBJECT_ID.to_string(),
-            data_object: DATA_OBJECT_ID.to_string(),
->>>>>>> 78e72297
         };
 
         assert_eq!(result, expected);
