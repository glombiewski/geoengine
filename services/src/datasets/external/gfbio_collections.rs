use std::collections::HashMap;
use std::fmt;
use std::marker::PhantomData;
use std::str::FromStr;

use crate::api::model::datatypes::{DataId, DataProviderId, ExternalDataId, LayerId};
use crate::datasets::listing::ProvenanceOutput;
use crate::error::Error::ProviderDoesNotSupportBrowsing;
use crate::error::{Error, Result};
use crate::layers::external::{DataProvider, DataProviderDefinition};
use crate::layers::layer::{
    CollectionItem, Layer, LayerCollection, LayerCollectionListOptions, LayerListing,
    ProviderLayerCollectionId, ProviderLayerId,
};
use crate::layers::listing::{LayerCollectionId, LayerCollectionProvider};
use crate::util::parsing::string_or_string_array;
use crate::util::postgres::DatabaseConnectionConfig;
use crate::workflows::workflow::Workflow;
use async_trait::async_trait;
use bb8_postgres::bb8::Pool;
use bb8_postgres::tokio_postgres::NoTls;
use bb8_postgres::PostgresConnectionManager;
use futures::future::join_all;
use geoengine_datatypes::collections::VectorDataType;
use geoengine_datatypes::primitives::{
    FeatureDataType, Measurement, RasterQueryRectangle, VectorQueryRectangle,
};
use geoengine_datatypes::spatial_reference::SpatialReference;
use geoengine_operators::engine::{
    StaticMetaData, TypedOperator, VectorColumnInfo, VectorOperator,
};
use geoengine_operators::source::{
    OgrSource, OgrSourceColumnSpec, OgrSourceDatasetTimeType, OgrSourceErrorSpec,
    OgrSourceParameters,
};
use geoengine_operators::{
    engine::{MetaData, MetaDataProvider, RasterResultDescriptor, VectorResultDescriptor},
    mock::MockDatasetDataSourceLoadingInfo,
    source::{GdalLoadingInfo, OgrSourceDataset},
};
use reqwest::{header, Client};
use serde::{Deserialize, Serialize};
use url::Url;
use uuid::Uuid;

use super::gfbio_abcd::GfbioAbcdDataProvider;
use super::pangaea::{PangaeaDataProvider, PangaeaMetaData};

pub const GFBIO_COLLECTIONS_PROVIDER_ID: DataProviderId =
    DataProviderId::from_u128(0xf64e_2d5b_3b80_476a_83f5_c330_956b_2909);

#[derive(Clone, Debug, Serialize, Deserialize)]
#[serde(rename_all = "camelCase")]
pub struct GfbioCollectionsDataProviderDefinition {
    name: String,
    collection_api_url: Url,
    collection_api_auth_token: String,
    abcd_db_config: DatabaseConnectionConfig,
    pangaea_url: Url,
}

#[typetag::serde]
#[async_trait]
impl DataProviderDefinition for GfbioCollectionsDataProviderDefinition {
    async fn initialize(self: Box<Self>) -> Result<Box<dyn DataProvider>> {
        Ok(Box::new(
            GfbioCollectionsDataProvider::new(
                self.collection_api_url,
                self.collection_api_auth_token,
                self.abcd_db_config,
                self.pangaea_url,
            )
            .await?,
        ))
    }

    fn type_name(&self) -> &'static str {
        "GFBioCollections"
    }

    fn name(&self) -> String {
        self.name.clone()
    }

    fn id(&self) -> DataProviderId {
        GFBIO_COLLECTIONS_PROVIDER_ID
    }
}

#[derive(Debug)]
pub struct GfbioCollectionsDataProvider {
    collection_api_url: Url,
    collection_api_auth_token: String,
    abcd_db_config: DatabaseConnectionConfig,
    pangaea_url: Url,
    pool: Pool<PostgresConnectionManager<NoTls>>,
}

#[derive(Debug, Deserialize)]
pub struct CollectionResponse {
    pub id: Uuid,
    pub external_user_id: Option<String>,
    pub origin: String,
    pub set: Vec<CollectionEntry>,
    pub created: String, // TODO: datetime
    pub service: isize,
}

#[derive(Debug, Deserialize)]
pub struct CollectionEntry {
    #[serde(rename = "_id")]
    pub id: String,
    #[serde(rename = "_type")]
    pub type_: String,
    #[serde(rename = "_source")]
    pub source: CollectionEntrySource,
}

#[derive(Debug, Deserialize)]
pub struct CollectionEntrySource {
    #[serde(rename = "type", deserialize_with = "string_or_string_array")]
    pub type_: Vec<String>,
    pub datalink: Option<String>,
    pub citation_title: String,
    #[serde(rename = "abcdDatasetIdentifier")]
    pub abcd_dataset_identifier: Option<String>,
    #[serde(rename = "vatVisualizable")]
    pub vat_visualizable: bool,
}

#[derive(Debug, Clone)]
enum GfBioCollectionId {
    Collections,
    Collection {
        collection: String,
    },
    AbcdLayer {
        collection: String,
        dataset: String,
        unit: Option<String>,
    },
    PangaeaLayer {
        collection: String,
        dataset: String,
    },
}

impl FromStr for GfBioCollectionId {
    type Err = crate::error::Error;

    fn from_str(s: &str) -> Result<Self, Self::Err> {
        let split = s.split('/').collect::<Vec<_>>();

        Ok(match *split.as_slice() {
            ["collections"] => GfBioCollectionId::Collections,
            ["collections", collection] => GfBioCollectionId::Collection {
                collection: collection.to_string(),
            },
            ["collections", collection, "abcd", layer] => {
                let (dataset, unit) = gfbio_dataset_identifier_to_dataset_unit(layer)?;

                GfBioCollectionId::AbcdLayer {
                    collection: collection.to_string(),
                    dataset,
                    unit,
                }
            }
            ["collections", collection, "pangaea", layer] => GfBioCollectionId::PangaeaLayer {
                collection: collection.to_string(),
                dataset: layer.replace("__", "/"), // decode the DOI,
            },
            _ => return Err(crate::error::Error::InvalidLayerCollectionId),
        })
    }
}

fn gfbio_dataset_identifier_to_dataset_unit(
    dataset_identifier: &str,
) -> Result<(String, Option<String>)> {
    // urn:gfbio.org:abcd:{dataset}:{unit} (unit is optional)
    let id_parts: Vec<_> = dataset_identifier.split(':').collect();

    Ok(match id_parts.as_slice() {
        [_, _, _, dataset, unit] => (
            format!("urn:gfbio.org:abcd:{dataset}"),
            Some((*unit).to_string()),
        ),
        [_, _, _, dataset] => (format!("urn:gfbio.org:abcd:{dataset}"), None),
        _ => return Err(crate::error::Error::InvalidLayerId),
    })
}

impl TryFrom<GfBioCollectionId> for LayerCollectionId {
    type Error = crate::error::Error;

    fn try_from(id: GfBioCollectionId) -> Result<Self> {
        let s = match id {
            GfBioCollectionId::Collections => "collections".to_string(),
            GfBioCollectionId::Collection { collection } => format!("collections/{collection}"),
            _ => return Err(crate::error::Error::InvalidLayerCollectionId),
        };

        Ok(LayerCollectionId(s))
    }
}

impl TryFrom<GfBioCollectionId> for LayerId {
    type Error = crate::error::Error;

    fn try_from(id: GfBioCollectionId) -> Result<Self> {
        let s = match id {
            GfBioCollectionId::AbcdLayer {
                collection,
                dataset,
                unit: Some(unit),
            } => {
                format!("collections/{collection}/abcd/{dataset}:{unit}")
            }
            GfBioCollectionId::AbcdLayer {
                collection,
                dataset,
                unit: None,
            } => {
                format!("collections/{collection}/abcd/{dataset}")
            }
            GfBioCollectionId::PangaeaLayer {
                collection,
                dataset: layer,
            } => {
                format!(
                    "collections/{}/pangaea/{}",
                    collection,
                    layer.replace('/', "__") // encode the DOI so that it doesn't break parsing
                )
            }
            _ => return Err(crate::error::Error::InvalidLayerId),
        };

        Ok(LayerId(s))
    }
}

#[derive(Debug, Clone)]
enum LayerStatus {
    Ok,
    Unavailable,
    Error,
}

impl fmt::Display for LayerStatus {
    fn fmt(&self, f: &mut fmt::Formatter) -> fmt::Result {
        match self {
            LayerStatus::Ok => write!(f, "ok"),
            LayerStatus::Unavailable => write!(f, "unavailable"),
            LayerStatus::Error => write!(f, "error"),
        }
    }
}

impl GfbioCollectionsDataProvider {
    async fn new(
        url: Url,
        auth_token: String,
        db_config: DatabaseConnectionConfig,
        pangaea_url: Url,
    ) -> Result<Self> {
        let pg_mgr = PostgresConnectionManager::new(db_config.pg_config(), NoTls);
        let pool = Pool::builder().build(pg_mgr).await?;

        Ok(Self {
            collection_api_url: url,
            collection_api_auth_token: auth_token,
            abcd_db_config: db_config,
            pangaea_url,
            pool,
        })
    }

    fn get_collections() -> Result<LayerCollection> {
        // return an error because we do not support browsing the collections
        // but rather accessing them directly via their ID
        Err(ProviderDoesNotSupportBrowsing)
    }

    async fn get_collection(
        &self,
        collection: &str,
        offset: u32,
        limit: u32,
    ) -> Result<LayerCollection> {
        let client = Client::new();

        let response = client
            .get(
                self.collection_api_url
                    .join(&format!("collections/{collection}/"))?,
            )
            .header(header::AUTHORIZATION, &self.collection_api_auth_token)
            .header(header::ACCEPT, "application/json")
            .send()
            .await?
            .text()
            .await?;

        let response: CollectionResponse = serde_json::from_str(&response)?;

        let items = response
            .set
            .into_iter()
            .skip(offset as usize)
            .take(limit as usize)
            .map(|entry| self.create_layer_listing(collection, entry));

        let items = join_all(items)
            .await
            .into_iter()
            .collect::<Result<Vec<_>>>()?;

        Ok(LayerCollection {
            id: ProviderLayerCollectionId {
                provider_id: GFBIO_COLLECTIONS_PROVIDER_ID,
                collection_id: GfBioCollectionId::Collection {
                    collection: collection.to_string(),
                }
                .try_into()?,
            },
            name: "GfBio Collection".to_string(), // no info available via API
            description: String::new(),
            items,
            entry_label: None,
            properties: vec![],
        })
    }

    async fn create_layer_listing(
        &self,
        collection: &str,
        entry: CollectionEntry,
    ) -> Result<CollectionItem> {
        match entry.source.abcd_dataset_identifier.as_ref() {
            Some(_) => self.create_abcd_layer_listing(collection, entry).await,
            None => Ok(Self::create_pangaea_layer_listing(collection, entry)),
        }
    }

    async fn create_abcd_layer_listing(
        &self,
        collection: &str,
        entry: CollectionEntry,
    ) -> Result<CollectionItem> {
        let abcd_dataset_identifier = entry
            .source
            .abcd_dataset_identifier
            .expect("abcd_dataset_identifier should be present because it was checked in `create_layer_listing`");

        let status = if entry.source.vat_visualizable {
            let in_database = self
                .get_surrogate_key_for_gfbio_dataset(&abcd_dataset_identifier)
                .await
                .is_ok();

            if in_database {
                LayerStatus::Ok
            } else {
                LayerStatus::Error
            }
        } else {
            LayerStatus::Unavailable
        };

        let (dataset, unit) = gfbio_dataset_identifier_to_dataset_unit(&entry.id)?;

        Ok(CollectionItem::Layer(LayerListing {
            id: ProviderLayerId {
                provider_id: GFBIO_COLLECTIONS_PROVIDER_ID,
                layer_id: GfBioCollectionId::AbcdLayer {
                    collection: collection.to_string(),
                    dataset,
                    unit,
                }
                .try_into()
                .expect("AbcdLayer should be a valid LayerId"),
            },
            name: entry.source.citation_title,
            description: String::new(),
            properties: vec![("status".to_string(), status.to_string()).into()],
        }))
    }

    fn create_pangaea_layer_listing(collection: &str, entry: CollectionEntry) -> CollectionItem {
        let status = if entry.source.vat_visualizable {
            LayerStatus::Ok
        } else {
            LayerStatus::Unavailable
        };

        CollectionItem::Layer(LayerListing {
            id: ProviderLayerId {
                provider_id: GFBIO_COLLECTIONS_PROVIDER_ID,
                layer_id: GfBioCollectionId::PangaeaLayer {
                    collection: collection.to_string(),
                    dataset: entry.id,
                }
                .try_into()
                .expect("PangaeaLayer should be a valid LayerId"),
            },
            name: entry.source.citation_title,
            description: String::new(),
            properties: vec![("status".to_string(), status.to_string()).into()],
        })
    }

    async fn get_surrogate_key_for_gfbio_dataset(&self, dataset_id: &str) -> Result<i32> {
        let conn = self.pool.get().await?;

        let stmt = conn
            .prepare(&format!(
                r#"
            SELECT surrogate_key
            FROM {}.abcd_datasets
            WHERE dataset_id = $1;"#,
                self.abcd_db_config.schema
            ))
            .await?;

        let row = conn.query_one(&stmt, &[&dataset_id]).await?;

        Ok(row.get(0))
    }

    async fn create_gfbio_loading_info(
        &self,
        abcd_dataset_id: &str,
        abcd_unit_id: Option<&str>,
    ) -> Result<Box<dyn MetaData<OgrSourceDataset, VectorResultDescriptor, VectorQueryRectangle>>>
    {
        let surrogate_key = self
            .get_surrogate_key_for_gfbio_dataset(abcd_dataset_id)
            .await?;

        let (column_hash_to_name, column_name_to_hash) = GfbioAbcdDataProvider::resolve_columns(
            &self.pool.get().await?,
            &self.abcd_db_config.schema,
        )
        .await?;

        Ok(Box::new(StaticMetaData {
            loading_info: OgrSourceDataset {
                file_name: self.abcd_db_config.ogr_pg_config().into(),
                layer_name: format!("{}.abcd_units", self.abcd_db_config.schema),
                data_type: Some(VectorDataType::MultiPoint),
                time: OgrSourceDatasetTimeType::None, // TODO
                default_geometry: None,
                columns: Some(OgrSourceColumnSpec {
                    format_specifics: None,
                    x: String::new(),
                    y: None,
                    int: vec![],
                    float: vec![],
                    text: column_name_to_hash
                        .iter()
                        .filter(|(name, _)| name.starts_with("/DataSets/DataSet/Units/Unit/"))
                        .map(|(_, hash)| hash.clone())
                        .collect(),
                    bool: vec![],
                    datetime: vec![],
                    rename: Some(
                        column_hash_to_name
                            .iter()
                            .filter(|(_hash, name)| {
                                name.starts_with("/DataSets/DataSet/Units/Unit/")
                            })
                            .map(|(hash, name)| (hash.clone(), name.clone()))
                            .collect(),
                    ),
                }),
                force_ogr_time_filter: false,
                force_ogr_spatial_filter: true,
                on_error: OgrSourceErrorSpec::Ignore,
                sql_query: None,
                attribute_query: Some(Self::build_attribute_query(
                    surrogate_key,
                    abcd_unit_id,
                    &column_name_to_hash,
                )?),
            },
            result_descriptor: VectorResultDescriptor {
                data_type: VectorDataType::MultiPoint,
                spatial_reference: SpatialReference::epsg_4326().into(),
                columns: column_hash_to_name
                    .iter()
                    .filter(|(_, name)| name.starts_with("/DataSets/DataSet/Units/Unit"))
                    .map(|(_, name)| {
                        (
                            name.clone(),
                            VectorColumnInfo {
                                data_type: FeatureDataType::Text,
                                measurement: Measurement::Unitless,
                            },
                        )
                    })
                    .collect(),
                time: None,
                bbox: None,
            },
            phantom: PhantomData::default(),
        }))
    }

    async fn create_pangaea_loading_info(
        &self,
        layer: &str,
    ) -> Result<Box<dyn MetaData<OgrSourceDataset, VectorResultDescriptor, VectorQueryRectangle>>>
    {
        let doi = layer
            .strip_prefix("oai:pangaea.de:doi:")
            .ok_or(crate::error::Error::InvalidLayerId)?;

        let client = reqwest::Client::new();

        let pmd: PangaeaMetaData = client
            .get(format!(
                "{}/{}?format=metadata_jsonld",
                self.pangaea_url, doi
            ))
            .send()
            .await
            .map_err(|e| geoengine_operators::error::Error::LoadingInfo {
                source: Box::new(e),
            })?
            .json()
            .await
            .map_err(|e| geoengine_operators::error::Error::LoadingInfo {
                source: Box::new(e),
            })?;

        let smd = pmd.get_ogr_metadata(&client).await.map_err(|e| {
            geoengine_operators::error::Error::LoadingInfo {
                source: Box::new(e),
            }
        })?;

        Ok(Box::new(smd))
    }

    fn build_attribute_query(
        surrogate_key: i32,
        unit_id: Option<&str>,
        column_name_to_hash: &HashMap<String, String>,
    ) -> Result<String> {
        if let Some(unit_id) = unit_id {
            let id_column = column_name_to_hash
                .get("/DataSets/DataSet/Units/Unit/UnitID")
                .ok_or(Error::AbcdUnitIdColumnMissingInDatabase)?;

            // in the collection API the IDs use "+" but in the database we use " "
            let unit_id = unit_id.replace('+', " ");

            Ok(format!(
                "surrogate_key = {surrogate_key} AND {id_column} = '{unit_id}'"
            ))
        } else {
            Ok(format!("surrogate_key = {surrogate_key}"))
        }
    }
}

#[async_trait]
impl LayerCollectionProvider for GfbioCollectionsDataProvider {
    async fn load_layer_collection(
        &self,
        collection: &LayerCollectionId,
        options: LayerCollectionListOptions,
    ) -> Result<LayerCollection> {
        let collection = GfBioCollectionId::from_str(&collection.0)?;

        match collection {
            GfBioCollectionId::Collections => Self::get_collections(),
            GfBioCollectionId::Collection { collection } => {
                self.get_collection(&collection, options.offset, options.limit)
                    .await
            }
            _ => Err(crate::error::Error::InvalidLayerCollectionId),
        }
    }

    async fn get_root_layer_collection_id(&self) -> Result<LayerCollectionId> {
        // return an error because we do not support browsing the collections
        // but rather accessing them directly via their ID
        Err(ProviderDoesNotSupportBrowsing)
    }

    async fn load_layer(&self, id: &LayerId) -> Result<Layer> {
        let gfbio_collection_id = GfBioCollectionId::from_str(&id.0)?;

        match &gfbio_collection_id {
            GfBioCollectionId::AbcdLayer {
                collection,
                dataset: _,
                unit: _,
            }
            | GfBioCollectionId::PangaeaLayer {
                collection,
                dataset: _,
            } => {
                // get the layer information by reusing the code for listing the collections
                let collection = self.get_collection(collection, 0, std::u32::MAX).await?;

                let layer = collection
                    .items
                    .into_iter()
                    .filter_map(|l| match l {
                        CollectionItem::Layer(l) => Some(l),
                        CollectionItem::Collection(_) => None,
                    })
                    .find(|l| {
                        l.id == ProviderLayerId {
                            provider_id: GFBIO_COLLECTIONS_PROVIDER_ID,
                            layer_id: id.clone(),
                        }
                    })
                    .ok_or(crate::error::Error::UnknownLayerId { id: id.clone() })?;

                Ok(Layer {
                    id: ProviderLayerId {
                        provider_id: GFBIO_COLLECTIONS_PROVIDER_ID,
                        layer_id: id.clone(),
                    },
                    name: layer.name,
                    description: String::new(),
                    workflow: Workflow {
                        operator: TypedOperator::Vector(
                            OgrSource {
                                params: OgrSourceParameters {
                                    data: DataId::External(ExternalDataId {
                                        provider_id: GFBIO_COLLECTIONS_PROVIDER_ID,
                                        layer_id: id.clone(),
                                    })
                                    .into(),
                                    attribute_filters: None,
                                    attribute_projection: None,
                                },
                            }
                            .boxed(),
                        ),
                    },
                    symbology: None,
                    properties: layer.properties,
                    metadata: HashMap::new(),
                })
            }
            _ => return Err(crate::error::Error::InvalidLayerId),
        }
    }
}

#[async_trait]
impl DataProvider for GfbioCollectionsDataProvider {
    async fn provenance(&self, id: &DataId) -> Result<ProvenanceOutput> {
        let external_id = id.external().ok_or(crate::error::Error::InvalidDataId)?;
        let gfbio_id = GfBioCollectionId::from_str(&external_id.layer_id.0)?;

        match gfbio_id {
            GfBioCollectionId::AbcdLayer {
                collection: _,
                dataset,
                unit: _,
            } => {
                let conn = self.pool.get().await?;

                let (_column_hash_to_name, column_name_to_hash) =
                    GfbioAbcdDataProvider::resolve_columns(&conn, &self.abcd_db_config.schema)
                        .await?;

                let surrogate_key = self.get_surrogate_key_for_gfbio_dataset(&dataset).await?;

                GfbioAbcdDataProvider::get_provenance(
                    id,
                    surrogate_key,
                    &column_name_to_hash,
                    &conn,
                    &self.abcd_db_config.schema,
                )
                .await
            }
            GfBioCollectionId::PangaeaLayer {
                collection: _,
                dataset,
            } => {
                let doi = dataset
                    .strip_prefix("oai:pangaea.de:doi:")
                    .ok_or(crate::error::Error::InvalidLayerId)?;
                PangaeaDataProvider::get_provenance(
                    &reqwest::Client::new(),
                    &self.pangaea_url,
                    id,
                    doi,
                )
                .await
            }
            _ => Err(crate::error::Error::InvalidDataId),
        }
    }
}

#[async_trait]
impl
    MetaDataProvider<MockDatasetDataSourceLoadingInfo, VectorResultDescriptor, VectorQueryRectangle>
    for GfbioCollectionsDataProvider
{
    async fn meta_data(
        &self,
        _id: &geoengine_datatypes::dataset::DataId,
    ) -> Result<
        Box<
            dyn MetaData<
                MockDatasetDataSourceLoadingInfo,
                VectorResultDescriptor,
                VectorQueryRectangle,
            >,
        >,
        geoengine_operators::error::Error,
    > {
        Err(geoengine_operators::error::Error::NotYetImplemented)
    }
}

#[async_trait]
impl MetaDataProvider<OgrSourceDataset, VectorResultDescriptor, VectorQueryRectangle>
    for GfbioCollectionsDataProvider
{
    async fn meta_data(
        &self,
        id: &geoengine_datatypes::dataset::DataId,
    ) -> Result<
        Box<dyn MetaData<OgrSourceDataset, VectorResultDescriptor, VectorQueryRectangle>>,
        geoengine_operators::error::Error,
    > {
        let geoengine_datatypes::dataset::DataId::External(id) = id else {
            return Err(geoengine_operators::error::Error::InvalidDataId);
        };

        let id = GfBioCollectionId::from_str(&id.layer_id.0)
            .map_err(|_| geoengine_operators::error::Error::InvalidDataId)?;
        match id {
            GfBioCollectionId::AbcdLayer {
                collection: _,
                dataset,
                unit,
            } => self
                .create_gfbio_loading_info(&dataset, unit.as_deref())
                .await
                .map_err(|e| geoengine_operators::error::Error::LoadingInfo {
                    source: Box::new(e),
                }),
            GfBioCollectionId::PangaeaLayer {
                collection: _,
                dataset,
            } => self
                .create_pangaea_loading_info(&dataset)
                .await
                .map_err(|e| geoengine_operators::error::Error::LoadingInfo {
                    source: Box::new(e),
                }),
            _ => Err(geoengine_operators::error::Error::InvalidDataId),
        }
    }
}

#[async_trait]
impl MetaDataProvider<GdalLoadingInfo, RasterResultDescriptor, RasterQueryRectangle>
    for GfbioCollectionsDataProvider
{
    async fn meta_data(
        &self,
        _id: &geoengine_datatypes::dataset::DataId,
    ) -> Result<
        Box<dyn MetaData<GdalLoadingInfo, RasterResultDescriptor, RasterQueryRectangle>>,
        geoengine_operators::error::Error,
    > {
        Err(geoengine_operators::error::Error::NotYetImplemented)
    }
}

#[cfg(test)]
mod tests {
    use std::{fs::File, io::Read, path::PathBuf};

    use bb8_postgres::bb8::ManageConnection;
    use geoengine_datatypes::{
        primitives::{BoundingBox2D, SpatialResolution, TimeInterval},
        test_data,
    };
    use httptest::{
        all_of,
        matchers::{contains, lowercase, request},
        responders::status_code,
        Expectation, Server,
    };
    use rand::RngCore;
    use tokio_postgres::Config;

    use crate::{datasets::listing::Provenance, util::config};

    use super::*;

    /// Create a schema with test tables and return the schema name
    async fn create_test_data(db_config: &config::Postgres) -> String {
        let mut pg_config = Config::new();
        pg_config
            .user(&db_config.user)
            .password(&db_config.password)
            .host(&db_config.host)
            .dbname(&db_config.database);
        let pg_mgr = PostgresConnectionManager::new(pg_config, NoTls);
        let conn = pg_mgr.connect().await.unwrap();

        let mut sql = String::new();
        File::open(test_data!("gfbio/test_data.sql"))
            .unwrap()
            .read_to_string(&mut sql)
            .unwrap();

        let schema = format!("geoengine_test_{}", rand::thread_rng().next_u64());

        // basic schema
        conn.batch_execute(&format!(
            "CREATE SCHEMA {schema}; 
            SET SEARCH_PATH TO {schema}, public;
            {sql}"
        ))
        .await
        .unwrap();

        // dataset from the collection API
        conn.batch_execute(r#"
        INSERT INTO abcd_datasets 
            (surrogate_key, dataset_id, dataset_path, dataset_landing_page, dataset_provider, ac33b09f59554c61c14db1c2ae1a635cb06c8436, 
                "8fdde5ff4759fdaa7c55fb172e68527671a2240a", c6b8d2982cdf2e80fa6882734630ec735e9ea05d, b680a531f806d3a31ff486fdad601956d30eff39, 
                "0a58413cb55a2ddefa3aa83de465fb5d58e4f1df", "9848409ccf22cbd3b5aeebfe6592677478304a64", "9df7aa344cb18001c7c4f173a700f72904bb64af", 
                e814cff84791402aef987219e408c6957c076e5a, "118bb6a92bc934803314ce2711baca3d8232e4dc", "3375d84219d930ef640032f6993fee32b38e843d", 
                abbd35a33f3fef7e2e96e1be66daf8bbe26c17f5, "5a3c23f17987c03c35912805398b491cbfe03751", b7f24b1e9e8926c974387814a38d936aacf0aac8
            ) 
        VALUES (
            17,
            'urn:gfbio.org:abcd:3_259_402',
            'https://biocase.zfmk.de/biocase/downloads/ZFMK-Collections-v2/ZFMK%20Scorpiones%20collection.ABCD_GGBN.zip',
            'https://www.zfmk.de/en/research/collections/basal-arthropods',
            'Data Center ZFMK',
            'ZFMKDatacenter@leibniz-zfmk.de',
            'The collections of basal arthropods including Scorpiones at the Zoological Research Museum Alexander Koenig Bonn',
            'https://creativecommons.org/licenses/by-sa/4.0/',
            'https://www.zfmk.de/en/research/collections/basal-arthropods',
            'ZFMK Arthropoda Working Group. (2021). ZFMK Scorpiones collection. [Dataset]. Version: 1.2. Data Publisher: Data Center ZFMK. https://doi.org/10.20363/zfmk-coll.scorpiones-2018-11.',
            'b.huber@leibniz-zfmk.de',
            'https://id.zfmk.de/dataset_ZFMK/655',
            '2021-02-04 16:08:11',
            'ZFMK Scorpiones collection',
            'Data Center ZFMK',
            'Dr. B. Huber',
            'CC-BY-SA',
            ''
        );
        "#)
        .await
        .unwrap();

        schema
    }

    /// Drop the schema created by `create_test_data`
    async fn cleanup_test_data(db_config: &config::Postgres, schema: String) {
        let mut pg_config = Config::new();
        pg_config
            .user(&db_config.user)
            .password(&db_config.password)
            .host(&db_config.host)
            .dbname(&db_config.database);
        let pg_mgr = PostgresConnectionManager::new(pg_config, NoTls);
        let conn = pg_mgr.connect().await.unwrap();

        conn.batch_execute(&format!("DROP SCHEMA {schema} CASCADE;"))
            .await
            .unwrap();
    }

    #[allow(clippy::too_many_lines)]
    #[tokio::test]
    async fn it_lists() {
        async fn test(db_config: &config::Postgres, test_schema: &str) -> Result<(), String> {
            let gfbio_collections_server = Server::run();
            let gfbio_collections_server_token = "Token 6bc06a951394f222eeb576c6f86a4ad73ab805f6";

            let mut gfbio_collection_response = vec![];
            File::open(test_data!("gfbio/collections_api_response.json"))
                .unwrap()
                .read_to_end(&mut gfbio_collection_response)
                .unwrap();

            gfbio_collections_server.expect(
                Expectation::matching(all_of![
                    request::headers(contains((
                        lowercase("authorization"),
                        gfbio_collections_server_token
                    ))),
                    request::headers(contains(("accept", "application/json"))),
                    request::method_path(
                        "GET",
                        "/api/collections/63cf68e4-6e11-469d-8f35-af83ee6586dc/",
                    ),
                ])
                .times(1)
                .respond_with(status_code(200).body(gfbio_collection_response)),
            );

            let provider = GfbioCollectionsDataProvider::new(
                Url::parse(&gfbio_collections_server.url("/api/").to_string()).unwrap(),
                gfbio_collections_server_token.to_string(),
                DatabaseConnectionConfig {
                    host: db_config.host.clone(),
                    port: db_config.port,
                    database: db_config.database.clone(),
                    schema: test_schema.to_string(),
                    user: db_config.user.clone(),
                    password: db_config.password.clone(),
                },
                "https://doi.pangaea.de".parse().unwrap(),
            )
            .await
            .unwrap();

<<<<<<< HEAD
            let root_id = provider.get_root_layer_collection_id().await.unwrap();

            let collection = provider
                .load_layer_collection(
                    &root_id,
                    LayerCollectionListOptions {
                        offset: 0,
                        limit: 10,
                    },
                )
                .await;

            let collection = collection.unwrap();
=======
            let root_id = provider.get_root_layer_collection_id().await;
>>>>>>> 478b9312

            // root collection id should be an error because we don't support browsing
            assert!(root_id.is_err());

            let collection = provider
                .load_layer_collection(
                    &LayerCollectionId(
                        "collections/63cf68e4-6e11-469d-8f35-af83ee6586dc".to_string(),
                    ),
                    LayerCollectionListOptions {
                        offset: 0,
                        limit: 10,
                    },
                )
                .await
                .unwrap();

            assert_eq!(
            collection.items,
            vec![
                CollectionItem::Layer(LayerListing {
                    id: ProviderLayerId {
                        provider_id: DataProviderId::from_str("f64e2d5b-3b80-476a-83f5-c330956b2909").unwrap(),
                        layer_id: LayerId("collections/63cf68e4-6e11-469d-8f35-af83ee6586dc/abcd/urn:gfbio.org:abcd:3_259_402:ZFMK+Sc0602".to_string())
                    },
                    name: "Scorpiones, a preserved specimen record of the ZFMK Scorpiones collection dataset [ID: ZFMK Sc0602 ]".to_string(),
                    description: String::new(),
                    properties: vec![("status".to_string(), "ok".to_string()).into()]
                    }),
                CollectionItem::Layer(LayerListing {
                    id: ProviderLayerId {
                        provider_id: DataProviderId::from_str("f64e2d5b-3b80-476a-83f5-c330956b2909").unwrap(),
                        layer_id: LayerId("collections/63cf68e4-6e11-469d-8f35-af83ee6586dc/abcd/urn:gfbio.org:abcd:3_259_402:ZFMK+Sc0612".to_string())
                    },
                    name: "Scorpiones, a preserved specimen record of the ZFMK Scorpiones collection dataset [ID: ZFMK Sc0612 ]".to_string(),
                    description: String::new(),
                    properties: vec![("status".to_string(), "ok".to_string()).into()]
                    }),
                CollectionItem::Layer(LayerListing {
                    id: ProviderLayerId {
                        provider_id: DataProviderId::from_str("f64e2d5b-3b80-476a-83f5-c330956b2909").unwrap(),
                        layer_id: LayerId("collections/63cf68e4-6e11-469d-8f35-af83ee6586dc/pangaea/oai:pangaea.de:doi:10.1594__PANGAEA.747054".to_string())
                    },
                    name: "Meteorological observations during SCORPION cruise from Brunswick to Cape Fear started at 1750-07-01".to_string(),
                    description: String::new(),
                    properties: vec![("status".to_string(), "ok".to_string()).into()]
                    }),
                CollectionItem::Layer(LayerListing {
                    id: ProviderLayerId {
                        provider_id: DataProviderId::from_str("f64e2d5b-3b80-476a-83f5-c330956b2909").unwrap(),
                        layer_id: LayerId("collections/63cf68e4-6e11-469d-8f35-af83ee6586dc/pangaea/oai:pangaea.de:doi:10.1594__PANGAEA.747056".to_string()) 
                    },
                    name: "Meteorological observations during SCORPION cruise from Ocracoke to Southport started at 1750-11-04".to_string(), 
                    description: String::new(),
                    properties: vec![("status".to_string(), "ok".to_string()).into()] 
                    }
                )]
            );
            Ok(())
        }

        let db_config = config::get_config_element::<config::Postgres>().unwrap();

        let test_schema = create_test_data(&db_config).await;

        let test = test(&db_config, &test_schema).await;

        cleanup_test_data(&db_config, test_schema).await;

        assert!(test.is_ok());
    }

    #[allow(clippy::too_many_lines)]
    #[tokio::test]
    async fn it_creates_abcd_meta_data() {
        async fn test(db_config: &config::Postgres, test_schema: &str) -> Result<(), String> {
            let gfbio_collections_server_token = "Token 6bc06a951394f222eeb576c6f86a4ad73ab805f6";

            let provider_db_config = DatabaseConnectionConfig {
                host: db_config.host.clone(),
                port: db_config.port,
                database: db_config.database.clone(),
                schema: test_schema.to_string(),
                user: db_config.user.clone(),
                password: db_config.password.clone(),
            };

            let ogr_pg_string = provider_db_config.ogr_pg_config();

            let provider = GfbioCollectionsDataProvider::new(
                Url::parse("http://foo.bar/api").unwrap(),
                gfbio_collections_server_token.to_string(),
                provider_db_config,
                "https://doi.pangaea.de".parse().unwrap(),
            )
            .await
            .unwrap();

            let meta: Box<
                dyn MetaData<OgrSourceDataset, VectorResultDescriptor, VectorQueryRectangle>,
            > = provider
                .meta_data(
                    &DataId::External(ExternalDataId {
                        provider_id: GFBIO_COLLECTIONS_PROVIDER_ID,
                        layer_id: LayerId("collections/63cf68e4-6e11-469d-8f35-af83ee6586dc/abcd/urn:gfbio.org:abcd:3_259_402:ZFMK+Sc0602".to_string()),
                    })
                    .into(),
                )
                .await
                .map_err(|e| e.to_string())?;

            let text_column = VectorColumnInfo {
                data_type: FeatureDataType::Text,
                measurement: Measurement::Unitless,
            };

            let expected = VectorResultDescriptor {
                data_type: VectorDataType::MultiPoint,
                spatial_reference: SpatialReference::epsg_4326().into(),
                columns:  [
                    ("/DataSets/DataSet/Units/Unit/DateLastEdited".to_owned(), text_column.clone()),
                    ("/DataSets/DataSet/Units/Unit/Gathering/Agents/GatheringAgent/AgentText".to_owned(), text_column.clone()),
                    ("/DataSets/DataSet/Units/Unit/Gathering/Country/ISO3166Code".to_owned(), text_column.clone()),
                    ("/DataSets/DataSet/Units/Unit/Gathering/Country/Name".to_owned(), text_column.clone()),
                    ("/DataSets/DataSet/Units/Unit/Gathering/DateTime/ISODateTimeBegin".to_owned(), text_column.clone()),
                    ("/DataSets/DataSet/Units/Unit/Gathering/LocalityText".to_owned(), text_column.clone()),
                    ("/DataSets/DataSet/Units/Unit/Gathering/SiteCoordinateSets/SiteCoordinates/CoordinatesLatLong/SpatialDatum".to_owned(), text_column.clone()),
                    ("/DataSets/DataSet/Units/Unit/Identifications/Identification/Result/TaxonIdentified/HigherTaxa/HigherTaxon/HigherTaxonName".to_owned(), text_column.clone()),
                    ("/DataSets/DataSet/Units/Unit/Identifications/Identification/Result/TaxonIdentified/HigherTaxa/HigherTaxon/HigherTaxonRank".to_owned(), text_column.clone()),
                    ("/DataSets/DataSet/Units/Unit/Identifications/Identification/Result/TaxonIdentified/ScientificName/FullScientificNameString".to_owned(), text_column.clone()),
                    ("/DataSets/DataSet/Units/Unit/MultiMediaObjects/MultiMediaObject/Creator".to_owned(), text_column.clone()),
                    ("/DataSets/DataSet/Units/Unit/MultiMediaObjects/MultiMediaObject/FileURI".to_owned(), text_column.clone()),
                    ("/DataSets/DataSet/Units/Unit/MultiMediaObjects/MultiMediaObject/Format".to_owned(), text_column.clone()),
                    ("/DataSets/DataSet/Units/Unit/MultiMediaObjects/MultiMediaObject/IPR/Licenses/License/Details".to_owned(), text_column.clone()),
                    ("/DataSets/DataSet/Units/Unit/MultiMediaObjects/MultiMediaObject/IPR/Licenses/License/Text".to_owned(), text_column.clone()),
                    ("/DataSets/DataSet/Units/Unit/MultiMediaObjects/MultiMediaObject/IPR/Licenses/License/URI".to_owned(), text_column.clone()),
                    ("/DataSets/DataSet/Units/Unit/RecordBasis".to_owned(), text_column.clone()),
                    ("/DataSets/DataSet/Units/Unit/RecordURI".to_owned(), text_column.clone()),
                    ("/DataSets/DataSet/Units/Unit/SourceID".to_owned(), text_column.clone()),
                    ("/DataSets/DataSet/Units/Unit/SourceInstitutionID".to_owned(), text_column.clone()),
                    ("/DataSets/DataSet/Units/Unit/UnitID".to_owned(), text_column.clone()),
                    ]
                    .iter()
                    .cloned()
                    .collect(),
                    time: None,
                    bbox: None,
            };

            let result_descriptor = meta.result_descriptor().await.map_err(|e| e.to_string())?;

            if result_descriptor != expected {
                return Err(format!("{result_descriptor:?} != {expected:?}"));
            }

            let mut loading_info = meta
                .loading_info(VectorQueryRectangle {
                    spatial_bounds: BoundingBox2D::new_unchecked(
                        (-180., -90.).into(),
                        (180., 90.).into(),
                    ),
                    time_interval: TimeInterval::default(),
                    spatial_resolution: SpatialResolution::zero_point_one(),
                })
                .await
                .map_err(|e| e.to_string())?;

            loading_info
                .columns
                .as_mut()
                .ok_or_else(|| "missing columns".to_owned())?
                .text
                .sort();

            let expected = OgrSourceDataset {
                file_name: PathBuf::from(ogr_pg_string),
                layer_name: format!("{test_schema}.abcd_units"),
                data_type: Some(VectorDataType::MultiPoint),
                time: OgrSourceDatasetTimeType::None,
                default_geometry: None,
                columns: Some(OgrSourceColumnSpec {
                    format_specifics: None,
                    x: String::new(),
                    y: None,
                    int: vec![],
                    float: vec![],
                    text: vec![
                        "09e05cff5522bf112eedf91c5c2f1432539e59aa".to_owned(),
                        "0dcf8788cadda41eaa5831f44227d8c531411953".to_owned(),                        
                        "150ac8760faba3bbf29ee77713fc0402641eea82".to_owned(),                        
                        "2598ba17aa170832b45c3c206f8133ddddc52c6e".to_owned(),                        
                        "2b603312fc185489ffcffd5763bcd47c4b126f31".to_owned(),                        
                        "46b0ed7a1faa8d25b0c681fbbdc2cca60cecbdf0".to_owned(),                        
                        "4f885a9545b143d322f3bf34bf2c5148e07d578a".to_owned(),                        
                        "54a52959a34f3c19fa1b0e22cea2ae5c8ce78602".to_owned(),                        
                        "624516976f697c1eacc7bccfb668d2c25ae7756e".to_owned(),                        
                        "6df446e57190f19d63fcf99ba25476510c5c8ce6".to_owned(),                        
                        "7fdf1ed68add3ac2f4a1b2c89b75245260890dfe".to_owned(),                        
                        "8003ddd80b42736ebf36b87018e51db3ee84efaf".to_owned(),                        
                        "83fb54d8cfa58d729125f3dccac3a6820d95ccaa".to_owned(),                        
                        "8603069b15071933545a8ce6563308da4d8ee019".to_owned(),                        
                        "9691f318c0f84b4e71e3c125492902af3ad22a81".to_owned(),                        
                        "abc0ceb08b2723a43274e1db093dfe1f333fe453".to_owned(),                        
                        "adf8c075f2c6b97eaab5cee8f22e97abfdaf6b71".to_owned(),                        
                        "bad2f7cae88e4219f2c3b186628189c5380f3c52".to_owned(),                        
                        "d22ecb7dd0e5de6e8b2721977056d30aefda1b75".to_owned(),                        
                        "f2374ad051911a65bc0d0a46c13ada2625f55a10".to_owned(),                        
                        "f65b72bbbd0b17e7345821a34c1da49d317ca28b".to_owned()
                    ],
                    bool: vec![],
                    datetime: vec![],
                    rename: Some([
                        ("8003ddd80b42736ebf36b87018e51db3ee84efaf".to_owned(), "/DataSets/DataSet/Units/Unit/Gathering/Country/Name".to_owned()),
                        ("f2374ad051911a65bc0d0a46c13ada2625f55a10".to_owned(), "/DataSets/DataSet/Units/Unit/SourceID".to_owned()),
                        ("d22ecb7dd0e5de6e8b2721977056d30aefda1b75".to_owned(), "/DataSets/DataSet/Units/Unit/Identifications/Identification/Result/TaxonIdentified/HigherTaxa/HigherTaxon/HigherTaxonName".to_owned()),
                        ("6df446e57190f19d63fcf99ba25476510c5c8ce6".to_owned(), "/DataSets/DataSet/Units/Unit/Gathering/Agents/GatheringAgent/AgentText".to_owned()),
                        ("09e05cff5522bf112eedf91c5c2f1432539e59aa".to_owned(), "/DataSets/DataSet/Units/Unit/Gathering/Country/ISO3166Code".to_owned(),),
                        ("46b0ed7a1faa8d25b0c681fbbdc2cca60cecbdf0".to_owned(), "/DataSets/DataSet/Units/Unit/MultiMediaObjects/MultiMediaObject/IPR/Licenses/License/Details".to_owned()),
                        ("bad2f7cae88e4219f2c3b186628189c5380f3c52".to_owned(), "/DataSets/DataSet/Units/Unit/Identifications/Identification/Result/TaxonIdentified/HigherTaxa/HigherTaxon/HigherTaxonRank".to_owned()),
                        ("f65b72bbbd0b17e7345821a34c1da49d317ca28b".to_owned(), "/DataSets/DataSet/Units/Unit/Gathering/SiteCoordinateSets/SiteCoordinates/CoordinatesLatLong/SpatialDatum".to_owned()),
                        ("2598ba17aa170832b45c3c206f8133ddddc52c6e".to_owned(), "/DataSets/DataSet/Units/Unit/MultiMediaObjects/MultiMediaObject/IPR/Licenses/License/Text".to_owned()),
                        ("54a52959a34f3c19fa1b0e22cea2ae5c8ce78602".to_owned(), "/DataSets/DataSet/Units/Unit/MultiMediaObjects/MultiMediaObject/IPR/Licenses/License/URI".to_owned()),
                        ("abc0ceb08b2723a43274e1db093dfe1f333fe453".to_owned(), "/DataSets/DataSet/Units/Unit/Gathering/LocalityText".to_owned()),
                        ("9691f318c0f84b4e71e3c125492902af3ad22a81".to_owned(), "/DataSets/DataSet/Units/Unit/Gathering/DateTime/ISODateTimeBegin".to_owned()),
                        ("2b603312fc185489ffcffd5763bcd47c4b126f31".to_owned(), "/DataSets/DataSet/Units/Unit/SourceInstitutionID".to_owned()),
                        ("624516976f697c1eacc7bccfb668d2c25ae7756e".to_owned(), "/DataSets/DataSet/Units/Unit/Identifications/Identification/Result/TaxonIdentified/ScientificName/FullScientificNameString".to_owned()),
                        ("8603069b15071933545a8ce6563308da4d8ee019".to_owned(), "/DataSets/DataSet/Units/Unit/MultiMediaObjects/MultiMediaObject/FileURI".to_owned()),
                        ("150ac8760faba3bbf29ee77713fc0402641eea82".to_owned(), "/DataSets/DataSet/Units/Unit/DateLastEdited".to_owned(),),
                        ("adf8c075f2c6b97eaab5cee8f22e97abfdaf6b71".to_owned(), "/DataSets/DataSet/Units/Unit/UnitID".to_owned()),
                        ("0dcf8788cadda41eaa5831f44227d8c531411953".to_owned(), "/DataSets/DataSet/Units/Unit/RecordURI".to_owned()),
                        ("7fdf1ed68add3ac2f4a1b2c89b75245260890dfe".to_owned(), "/DataSets/DataSet/Units/Unit/RecordBasis".to_owned()),
                        ("83fb54d8cfa58d729125f3dccac3a6820d95ccaa".to_owned(), "/DataSets/DataSet/Units/Unit/MultiMediaObjects/MultiMediaObject/Format".to_owned()),
                        ("4f885a9545b143d322f3bf34bf2c5148e07d578a".to_owned(), "/DataSets/DataSet/Units/Unit/MultiMediaObjects/MultiMediaObject/Creator".to_owned())
                    ].iter().cloned().collect()),
                }),
                force_ogr_time_filter: false,
                force_ogr_spatial_filter: true,
                on_error: OgrSourceErrorSpec::Ignore,
                sql_query: None,
                attribute_query: Some("surrogate_key = 17 AND adf8c075f2c6b97eaab5cee8f22e97abfdaf6b71 = 'ZFMK Sc0602'".to_string()),
            };

            if loading_info != expected {
                return Err(format!("{loading_info:?} != {expected:?}"));
            }

            Ok(())
        }

        let db_config = config::get_config_element::<config::Postgres>().unwrap();

        let test_schema = create_test_data(&db_config).await;

        let test = test(&db_config, &test_schema).await;

        cleanup_test_data(&db_config, test_schema).await;

        assert!(test.is_ok());
    }

    #[tokio::test]
    async fn it_cites_abcd() {
        async fn test(db_config: &config::Postgres, test_schema: &str) -> Result<(), String> {
            let gfbio_collections_server_token = "Token 6bc06a951394f222eeb576c6f86a4ad73ab805f6";

            let provider_db_config = DatabaseConnectionConfig {
                host: db_config.host.clone(),
                port: db_config.port,
                database: db_config.database.clone(),
                schema: test_schema.to_string(),
                user: db_config.user.clone(),
                password: db_config.password.clone(),
            };

            let provider = GfbioCollectionsDataProvider::new(
                Url::parse("http://foo.bar/api").unwrap(),
                gfbio_collections_server_token.to_string(),
                provider_db_config,
                "https://doi.pangaea.de".parse().unwrap(),
            )
            .await
            .unwrap();

            let dataset = DataId::External(ExternalDataId {
                provider_id: GFBIO_COLLECTIONS_PROVIDER_ID,
                layer_id: LayerId("collections/63cf68e4-6e11-469d-8f35-af83ee6586dc/abcd/urn:gfbio.org:abcd:3_259_402:ZFMK+Sc0602".to_string()),
            });

            let result = provider
                .provenance(&dataset)
                .await
                .map_err(|e| e.to_string())?;

            let expected = ProvenanceOutput {
                data: DataId::External(ExternalDataId {
                    provider_id: GFBIO_COLLECTIONS_PROVIDER_ID,
                    layer_id: LayerId("collections/63cf68e4-6e11-469d-8f35-af83ee6586dc/abcd/urn:gfbio.org:abcd:3_259_402:ZFMK+Sc0602".to_string()),
                }),
                provenance: Some(vec![Provenance {
                    citation: "ZFMK Arthropoda Working Group. (2021). ZFMK Scorpiones collection. [Dataset]. Version: 1.2. Data Publisher: Data Center ZFMK. https://doi.org/10.20363/zfmk-coll.scorpiones-2018-11.".to_owned(),
                    license: "CC-BY-SA".to_owned(),
                    uri: "https://www.zfmk.de/en/research/collections/basal-arthropods".to_owned(),
                }]),
            };

            if result != expected {
                return Err(format!("{result:?} != {expected:?}"));
            }

            Ok(())
        }

        let db_config = config::get_config_element::<config::Postgres>().unwrap();

        let test_schema = create_test_data(&db_config).await;

        let result = test(&db_config, &test_schema).await;

        cleanup_test_data(&db_config, test_schema).await;

        assert!(result.is_ok());
    }
}<|MERGE_RESOLUTION|>--- conflicted
+++ resolved
@@ -929,23 +929,7 @@
             .await
             .unwrap();
 
-<<<<<<< HEAD
-            let root_id = provider.get_root_layer_collection_id().await.unwrap();
-
-            let collection = provider
-                .load_layer_collection(
-                    &root_id,
-                    LayerCollectionListOptions {
-                        offset: 0,
-                        limit: 10,
-                    },
-                )
-                .await;
-
-            let collection = collection.unwrap();
-=======
             let root_id = provider.get_root_layer_collection_id().await;
->>>>>>> 478b9312
 
             // root collection id should be an error because we don't support browsing
             assert!(root_id.is_err());
