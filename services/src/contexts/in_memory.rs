use std::path::PathBuf;
use std::sync::Arc;

use super::{Context, Db, SimpleSession};
use super::{Session, SimpleContext};
use crate::contexts::{ExecutionContextImpl, QueryContextImpl, SessionId};
use crate::datasets::in_memory::HashMapDatasetDb;
use crate::error::Error;
use crate::layers::add_from_directory::{
    add_layer_collections_from_directory, add_layers_from_directory,
};
use crate::layers::storage::{HashMapLayerDb, HashMapLayerProviderDb};
use crate::tasks::{SimpleTaskManager, SimpleTaskManagerContext};
use crate::{
    datasets::add_from_directory::{add_datasets_from_directory, add_providers_from_directory},
    error::Result,
};
use crate::{projects::hashmap_projectdb::HashMapProjectDb, workflows::registry::HashMapRegistry};
use async_trait::async_trait;
use geoengine_datatypes::raster::TilingSpecification;
use geoengine_datatypes::util::test::TestDefault;
use geoengine_operators::engine::ChunkByteSize;
use geoengine_operators::util::create_rayon_thread_pool;
use rayon::ThreadPool;
use tokio::sync::{RwLockReadGuard, RwLockWriteGuard};

/// A context with references to in-memory versions of the individual databases.
#[derive(Clone)]
pub struct InMemoryContext {
    project_db: Arc<HashMapProjectDb>,
    workflow_registry: Arc<HashMapRegistry>,
    dataset_db: Arc<HashMapDatasetDb>,
    layer_db: Arc<HashMapLayerDb>,
    layer_provider_db: Arc<HashMapLayerProviderDb>,
    task_manager: Arc<SimpleTaskManager>,
    session: Db<SimpleSession>,
    thread_pool: Arc<ThreadPool>,
    exe_ctx_tiling_spec: TilingSpecification,
    query_ctx_chunk_size: ChunkByteSize,
}

impl TestDefault for InMemoryContext {
    fn test_default() -> Self {
        Self {
            project_db: Default::default(),
            workflow_registry: Default::default(),
            dataset_db: Default::default(),
            layer_db: Default::default(),
            layer_provider_db: Default::default(),
            task_manager: Default::default(),
            session: Default::default(),
            thread_pool: create_rayon_thread_pool(0),
            exe_ctx_tiling_spec: TestDefault::test_default(),
            query_ctx_chunk_size: TestDefault::test_default(),
        }
    }
}

impl InMemoryContext {
    pub async fn new_with_data(
        dataset_defs_path: PathBuf,
        provider_defs_path: PathBuf,
        layer_defs_path: PathBuf,
        layer_collection_defs_path: PathBuf,
        exe_ctx_tiling_spec: TilingSpecification,
        query_ctx_chunk_size: ChunkByteSize,
    ) -> Self {
        let mut layer_db = HashMapLayerDb::new();
        add_layers_from_directory(&mut layer_db, layer_defs_path).await;
        add_layer_collections_from_directory(&mut layer_db, layer_collection_defs_path).await;

        let mut dataset_db = HashMapDatasetDb::default();
        add_datasets_from_directory(&mut dataset_db, dataset_defs_path).await;

        let mut layer_provider_db = HashMapLayerProviderDb::default();
        add_providers_from_directory(&mut layer_provider_db, provider_defs_path, &[]).await;

        Self {
            project_db: Default::default(),
            workflow_registry: Default::default(),
            layer_db: Arc::new(layer_db),
            layer_provider_db: Arc::new(layer_provider_db),
            task_manager: Default::default(),
            session: Default::default(),
            thread_pool: create_rayon_thread_pool(0),
            exe_ctx_tiling_spec,
            query_ctx_chunk_size,
            dataset_db: Arc::new(dataset_db),
        }
    }

    pub fn new_with_context_spec(
        exe_ctx_tiling_spec: TilingSpecification,
        query_ctx_chunk_size: ChunkByteSize,
    ) -> Self {
        Self {
            project_db: Default::default(),
            workflow_registry: Default::default(),
            dataset_db: Default::default(),
            layer_db: Default::default(),
            layer_provider_db: Default::default(),
            task_manager: Default::default(),
            session: Default::default(),
            thread_pool: create_rayon_thread_pool(0),
            exe_ctx_tiling_spec,
            query_ctx_chunk_size,
        }
    }
}

#[async_trait]
impl Context for InMemoryContext {
    type Session = SimpleSession;
    type ProjectDB = HashMapProjectDb;
    type WorkflowRegistry = HashMapRegistry;
    type DatasetDB = HashMapDatasetDb;
    type LayerDB = HashMapLayerDb;
    type LayerProviderDB = HashMapLayerProviderDb;
    type TaskContext = SimpleTaskManagerContext;
    type TaskManager = SimpleTaskManager;
    type QueryContext = QueryContextImpl;
    type ExecutionContext =
        ExecutionContextImpl<SimpleSession, HashMapDatasetDb, HashMapLayerProviderDb>;

    fn project_db(&self) -> Arc<Self::ProjectDB> {
        self.project_db.clone()
    }
    fn project_db_ref(&self) -> &Self::ProjectDB {
        &self.project_db
    }

    fn workflow_registry(&self) -> Arc<Self::WorkflowRegistry> {
        self.workflow_registry.clone()
    }
    fn workflow_registry_ref(&self) -> &Self::WorkflowRegistry {
        &self.workflow_registry
    }

    fn dataset_db(&self) -> Arc<Self::DatasetDB> {
        self.dataset_db.clone()
    }
    fn dataset_db_ref(&self) -> &Self::DatasetDB {
        &self.dataset_db
    }

    fn layer_db(&self) -> Arc<Self::LayerDB> {
        self.layer_db.clone()
    }
    fn layer_db_ref(&self) -> &Self::LayerDB {
        &self.layer_db
    }

    fn layer_provider_db(&self) -> Arc<Self::LayerProviderDB> {
        self.layer_provider_db.clone()
    }
    fn layer_provider_db_ref(&self) -> &Self::LayerProviderDB {
        &self.layer_provider_db
    }

    fn tasks(&self) -> Arc<Self::TaskManager> {
        self.task_manager.clone()
    }
    fn tasks_ref(&self) -> &Self::TaskManager {
        &self.task_manager
    }

<<<<<<< HEAD
    fn query_context(&self) -> Result<Self::QueryContext> {
=======
    fn query_context(&self, _session: SimpleSession) -> Result<Self::QueryContext> {
>>>>>>> 66fe48c5
        Ok(QueryContextImpl::new(
            self.query_ctx_chunk_size,
            self.thread_pool.clone(),
        ))
    }

    fn execution_context(&self, session: SimpleSession) -> Result<Self::ExecutionContext> {
        Ok(ExecutionContextImpl::<
            SimpleSession,
            HashMapDatasetDb,
            HashMapLayerProviderDb,
        >::new(
            self.dataset_db.clone(),
            self.layer_provider_db.clone(),
            self.thread_pool.clone(),
            session,
            self.exe_ctx_tiling_spec,
        ))
    }

    async fn session_by_id(&self, session_id: SessionId) -> Result<Self::Session> {
        let default_session = self.default_session_ref().await;

        if default_session.id() != session_id {
            return Err(Error::Authorization {
                source: Box::new(Error::InvalidSession),
            });
        }

        Ok(default_session.clone())
    }
}

#[async_trait]
impl SimpleContext for InMemoryContext {
    fn default_session(&self) -> Db<SimpleSession> {
        self.session.clone()
    }

    async fn default_session_ref(&self) -> RwLockReadGuard<SimpleSession> {
        self.session.read().await
    }

    async fn default_session_ref_mut(&self) -> RwLockWriteGuard<SimpleSession> {
        self.session.write().await
    }
}<|MERGE_RESOLUTION|>--- conflicted
+++ resolved
@@ -164,11 +164,7 @@
         &self.task_manager
     }
 
-<<<<<<< HEAD
-    fn query_context(&self) -> Result<Self::QueryContext> {
-=======
     fn query_context(&self, _session: SimpleSession) -> Result<Self::QueryContext> {
->>>>>>> 66fe48c5
         Ok(QueryContextImpl::new(
             self.query_ctx_chunk_size,
             self.thread_pool.clone(),
