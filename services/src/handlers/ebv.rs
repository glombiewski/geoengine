//! GEO BON EBV Portal catalog lookup service
//!
//! Connects to <https://portal.geobon.org/api/v1/>.

use super::tasks::TaskResponse;
use crate::api::model::datatypes::ResamplingMethod;
use crate::contexts::ApplicationContext;
use crate::datasets::external::netcdfcf::{
    error, EbvPortalDataProvider, NetCdfCf4DProviderError, OverviewGeneration, EBV_PROVIDER_ID,
    NETCDF_CF_PROVIDER_ID,
};
use crate::error::Result;
use crate::layers::external::DataProvider;
use crate::layers::storage::LayerProviderDb;
use crate::tasks::{Task, TaskContext, TaskId, TaskManager, TaskStatus, TaskStatusInfo};
use crate::util::apidoc::OpenApiServerInfo;
use crate::{contexts::SessionContext, datasets::external::netcdfcf::NetCdfCfDataProvider};
use actix_web::{
    web::{self, ServiceConfig},
    FromRequest, Responder,
};
use futures::channel::oneshot;
use futures::lock::Mutex;
use geoengine_datatypes::error::{BoxedResultExt, ErrorSource};
use log::debug;
use serde::{Deserialize, Serialize};
use std::path::PathBuf;
use std::sync::Arc;
use utoipa::openapi::security::{HttpAuthScheme, HttpBuilder, SecurityScheme};
use utoipa::{IntoParams, Modify, OpenApi, ToSchema};

pub const EBV_OVERVIEW_TASK_TYPE: &str = "ebv-overview";
pub const EBV_MULTI_OVERVIEW_TASK_TYPE: &str = "ebv-multi-overview";
pub const EBV_REMOVE_OVERVIEW_TASK_TYPE: &str = "ebv-remove-overview";

#[derive(OpenApi)]
#[openapi(
    paths(
        create_overviews,
        create_overview,
        remove_overview
    ),
    components(
        schemas(
            TaskId,
            CreateOverviewsParams,
            CreateOverviewParams,
            RemoveOverviewParams,
            TaskResponse,
            ResamplingMethod
        ),
    ),
    modifiers(&SecurityAddon, &ApiDocInfo, &OpenApiServerInfo)
)]
pub struct ApiDoc;

struct SecurityAddon;

impl Modify for SecurityAddon {
    fn modify(&self, openapi: &mut utoipa::openapi::OpenApi) {
        let components = openapi.components.as_mut().unwrap();
        components.add_security_scheme(
            "admin_token",
            SecurityScheme::Http(
                HttpBuilder::new()
                    .scheme(HttpAuthScheme::Bearer)
                    .bearer_format("UUID")
                    .description(Some(
                        "Use the configured admin session token to authenticate.",
                    ))
                    .build(),
            ),
        );
    }
}

struct ApiDocInfo;

impl Modify for ApiDocInfo {
    fn modify(&self, openapi: &mut utoipa::openapi::OpenApi) {
        openapi.info.title = "Geo Engine EBV API".to_string();

        openapi.info.contact = Some(
            utoipa::openapi::ContactBuilder::new()
                .name(Some("Geo Engine Developers"))
                .email(Some("dev@geoengine.de"))
                .build(),
        );

        openapi.info.license = Some(
            utoipa::openapi::LicenseBuilder::new()
                .name("Apache 2.0 (pro features excluded)")
                .url(Some(
                    "https://github.com/geo-engine/geoengine/blob/main/LICENSE",
                ))
                .build(),
        );
    }
}

/// Initialize ebv routes
///
/// # Panics
/// This route initializer panics if `base_url` is `None` and the `ebv` config is not defined.
///
pub(crate) fn init_ebv_routes<C>() -> Box<dyn FnOnce(&mut ServiceConfig)>
where
    C: ApplicationContext,
    C::Session: FromRequest,
{
    Box::new(move |cfg: &mut web::ServiceConfig| {
        cfg.service(
            web::scope("/overviews")
                .route("/all", web::put().to(create_overviews::<C>))
                .service(
                    web::scope("/{path}")
                        .route("", web::put().to(create_overview::<C>))
                        .route("", web::delete().to(remove_overview::<C>)),
                ),
        );
    })
}

/// returns the `EbvPortalDataProvider` if it is defined, otherwise the `NetCdfCfDataProvider` if it is defined.
/// Otherwise an erorr is returned.
async fn with_netcdfcf_provider<C: SessionContext, T, F>(
    ctx: &C,
    f: F,
) -> Result<T, NetCdfCf4DProviderError>
where
    T: Send + 'static,
    F: FnOnce(&NetCdfCfDataProvider) -> Result<T, NetCdfCf4DProviderError> + Send + 'static,
{
    let db = ctx.db();

    let ebv_provider: Result<Box<dyn DataProvider>> = db.load_layer_provider(EBV_PROVIDER_ID).await;

    let netcdf_provider = db.load_layer_provider(NETCDF_CF_PROVIDER_ID).await;

    match (ebv_provider, netcdf_provider) {
        (Ok(ebv_provider), _) => crate::util::spawn_blocking(move || {
            let concrete_provider = ebv_provider
                .as_any()
                .downcast_ref::<EbvPortalDataProvider>()
                .ok_or(NetCdfCf4DProviderError::NoNetCdfCfProviderAvailable)?;

            f(&concrete_provider.netcdf_cf_provider)
        })
        .await
        .boxed_context(crate::datasets::external::netcdfcf::error::Internal)?,
        (Err(_), Ok(netcdf_provider)) => crate::util::spawn_blocking(move || {
            let concrete_provider = netcdf_provider
                .as_any()
                .downcast_ref::<NetCdfCfDataProvider>()
                .ok_or(NetCdfCf4DProviderError::NoNetCdfCfProviderAvailable)?;

            f(concrete_provider)
        })
        .await
        .boxed_context(crate::datasets::external::netcdfcf::error::Internal)?,
        _ => Err(NetCdfCf4DProviderError::NoNetCdfCfProviderAvailable),
    }
}

#[derive(Debug, Clone, Serialize, Deserialize, PartialEq, Eq)]
struct NetCdfCfOverviewResponse {
    success: Vec<PathBuf>,
    skip: Vec<PathBuf>,
    error: Vec<PathBuf>,
}

#[derive(Debug, Deserialize, ToSchema)]
#[serde(rename_all = "camelCase")]
#[schema(example = json!({
    "resamplingMethod": "NEAREST"
}))]
struct CreateOverviewsParams {
    resampling_method: Option<ResamplingMethod>,
}

/// Create overviews for all NetCDF files of the provider
#[utoipa::path(
    tag = "Overviews",
    put,
    path = "/ebv/overviews/all",
    request_body = Option<CreateOverviewsParams>,
    responses(
        (
            status = 200,
            description = "The id of the task that creates the overviews.", 
            body = TaskResponse,
            example = json!({"taskId": "ca0c86e0-04b2-47b6-9190-122c6f06c45c"})
        )
    ),
    security(
        ("admin_token" = [])
    )
)]
async fn create_overviews<C: ApplicationContext>(
    session: C::Session,
    app_ctx: web::Data<C>,
    params: Option<web::Json<CreateOverviewsParams>>,
) -> Result<impl Responder> {
    let ctx = Arc::new(app_ctx.into_inner().session_context(session.clone()));

    let task = EbvMultiOverviewTask::new(
        ctx.clone(),
        params.as_ref().and_then(|p| p.resampling_method),
    )
    .await?
    .boxed();

    let task_id = ctx.tasks().schedule_task(task, None).await?;

    Ok(web::Json(TaskResponse::new(task_id)))
}

struct EbvMultiOverviewTask<C: SessionContext> {
    ctx: Arc<C>,
    resampling_method: Option<ResamplingMethod>,
    current_subtask_id: Arc<Mutex<Option<TaskId>>>,
    files: Vec<PathBuf>,
}

impl<C: SessionContext> EbvMultiOverviewTask<C> {
    async fn new(
        ctx: Arc<C>,
        resampling_method: Option<ResamplingMethod>,
    ) -> Result<Self, NetCdfCf4DProviderError> {
        let files = with_netcdfcf_provider(ctx.as_ref(), move |provider| {
            provider.list_files().map_err(|_| {
                NetCdfCf4DProviderError::CdfCfProviderCannotListFiles {
                    id: NETCDF_CF_PROVIDER_ID,
                }
            })
        })
        .await?;
        Ok(Self {
            ctx,
            resampling_method,
            current_subtask_id: Arc::new(Mutex::new(None)),
            files,
        })
    }

    fn update_pct(task_ctx: Arc<C::TaskContext>, pct: f64, status: NetCdfCfOverviewResponse) {
        crate::util::spawn(async move {
            task_ctx.set_completion(pct, status.boxed()).await;
        });
    }
}

#[async_trait::async_trait]
impl<C: SessionContext> Task<C::TaskContext> for EbvMultiOverviewTask<C> {
    async fn run(
        &self,
        task_ctx: C::TaskContext,
    ) -> Result<Box<dyn crate::tasks::TaskStatusInfo>, Box<dyn ErrorSource>> {
        let task_ctx = Arc::new(task_ctx);
        let resampling_method = self.resampling_method;
        let current_subtask_id = self.current_subtask_id.clone();

        let num_files = self.files.len();

        let mut status = NetCdfCfOverviewResponse {
            success: vec![],
            skip: vec![],
            error: vec![],
        };

        for (i, file) in self.files.clone().into_iter().enumerate() {
            let subtask: Box<dyn Task<C::TaskContext>> = EbvOverviewTask::<C> {
                ctx: self.ctx.clone(),
                file: file.clone(),
                params: CreateOverviewParams { resampling_method },
            }
            .boxed();

            let (notification_tx, notification_rx) = oneshot::channel();

            let subtask_id = self
                .ctx
                .tasks()
                .schedule_task(subtask, Some(notification_tx))
                .await
                .map_err(ErrorSource::boxed)?;

            current_subtask_id.lock().await.replace(subtask_id);

            if let Ok(subtask_status) = notification_rx.await {
                match subtask_status {
                    TaskStatus::Completed { info, .. } => {
                        current_subtask_id.lock().await.take();

                        if let Ok(response) =
                            info.as_any_arc().downcast::<NetCdfCfOverviewResponse>()
                        {
                            status.success.extend(response.success.clone());
                            status.skip.extend(response.skip.clone());
                            status.error.extend(response.error.clone());
                        } else {
                            // must not happen, since we spawned a task that only returns a `NetCdfCfOverviewResponse`
                        }
                    }
                    TaskStatus::Aborted { .. } => {
                        debug!("Subtask aborted");

                        status.error.push(file);
                    }
                    TaskStatus::Failed { error, .. } => {
                        debug!("{:?}", error);

                        status.error.push(file);
                    }
                    TaskStatus::Running(_) => {
                        // must not happen, since we used the callback
                        debug!("Ran into task status that must not happend: running/aborted after finish");
                    }
                }
            } else {
                // TODO: can we ignore this?
            };

            // TODO: grab finished pct from subtasks
            Self::update_pct(
                task_ctx.clone(),
                ((i + 1) as f64) / (num_files as f64),
                status.clone(),
            );
        }

        Ok(status.boxed())
    }

    async fn cleanup_on_error(&self, _ctx: C::TaskContext) -> Result<(), Box<dyn ErrorSource>> {
        // Abort is propagated to current subtask
        // i.e. clean-up is performed by subtasks themselves

        Ok(())
    }

    fn task_type(&self) -> &'static str {
        EBV_MULTI_OVERVIEW_TASK_TYPE
    }

    fn task_description(&self) -> String {
        self.files
            .iter()
            .map(|path| path.to_string_lossy().to_string())
            .collect::<Vec<_>>()
            .join(", ")
    }

    async fn subtasks(&self) -> Vec<TaskId> {
        self.current_subtask_id
            .lock()
            .await
            .as_ref()
            .map(|id| vec![*id])
            .unwrap_or_default()
    }
}

#[derive(Debug, Deserialize, Default, ToSchema)]
#[schema(example = json!({
    "resamplingMethod": "NEAREST"
}))]
struct CreateOverviewParams {
    resampling_method: Option<ResamplingMethod>,
}

#[derive(Debug, Deserialize, IntoParams)]
#[into_params(names("path"))]
struct EbvPath(PathBuf);

/// Creates overview for a single NetCDF file
#[utoipa::path(
    tag = "Overviews",
    put,
    path = "/ebv/overviews/{path}",
    request_body = Option<CreateOverviewParams>,
    responses(
        (
            status = 200,
            description = "The id of the task that creates the overview.", 
            body = TaskResponse,
            example = json!({"taskId": "ca0c86e0-04b2-47b6-9190-122c6f06c45c"})
        )
    ),
    params(
        ("path" = String, description = "The local path to the NetCDF file.")
    ),
    security(
        ("admin_token" = [])
    )
)]
async fn create_overview<C: ApplicationContext>(
    session: C::Session,
    app_ctx: web::Data<C>,
    path: web::Path<EbvPath>,
    params: Option<web::Json<CreateOverviewParams>>,
) -> Result<impl Responder> {
    let ctx = Arc::new(app_ctx.into_inner().session_context(session));

    let task = EbvOverviewTask::<C::SessionContext> {
        ctx: ctx.clone(),
        file: path.into_inner().0,
        params: params.map(web::Json::into_inner).unwrap_or_default(),
    }
    .boxed();

    let task_id = ctx.tasks().schedule_task(task, None).await?;

    Ok(web::Json(TaskResponse::new(task_id)))
}

struct EbvOverviewTask<C: SessionContext> {
    ctx: Arc<C>,
    file: PathBuf,
    params: CreateOverviewParams,
}

#[async_trait::async_trait]
impl<C: SessionContext> Task<C::TaskContext> for EbvOverviewTask<C> {
    async fn run(
        &self,
        ctx: C::TaskContext,
    ) -> Result<Box<dyn crate::tasks::TaskStatusInfo>, Box<dyn ErrorSource>> {
        let file = self.file.clone();
        let resampling_method = self.params.resampling_method;

        let response = with_netcdfcf_provider(self.ctx.as_ref(), move |provider| {
            // TODO: provide some detailed pct status

            match provider.create_overviews(&file, resampling_method, &ctx) {
                Ok(OverviewGeneration::Created) => Ok(NetCdfCfOverviewResponse {
                    success: vec![file],
                    skip: vec![],
                    error: vec![],
                }),
                Ok(OverviewGeneration::Skipped) => Ok(NetCdfCfOverviewResponse {
                    success: vec![],
                    skip: vec![file],
                    error: vec![],
                }),
                Err(e) => {
                    debug!("Error during overview creation: {:?}", &e);
                    Err(NetCdfCf4DProviderError::CannotCreateOverview {
                        dataset: file,
                        source: Box::new(e),
                    })
                }
            }
        })
        .await;

        response
            .map(TaskStatusInfo::boxed)
            .map_err(ErrorSource::boxed)
    }

    async fn cleanup_on_error(&self, _ctx: C::TaskContext) -> Result<(), Box<dyn ErrorSource>> {
        let file = self.file.clone();

        let response = with_netcdfcf_provider(self.ctx.as_ref(), move |provider| {
            provider
                .remove_overviews(&file, false)
                .boxed_context(error::CannotRemoveOverviews)
        })
        .await;

        response.map_err(ErrorSource::boxed)
    }

    fn task_type(&self) -> &'static str {
        EBV_OVERVIEW_TASK_TYPE
    }

    fn task_unique_id(&self) -> Option<String> {
        Some(self.file.to_string_lossy().to_string())
    }

    fn task_description(&self) -> String {
        self.file.to_string_lossy().to_string()
    }
}

impl TaskStatusInfo for NetCdfCfOverviewResponse {}

#[derive(Debug, Deserialize, Default, ToSchema, IntoParams)]
#[schema(example = json!({
    "force": "false"
}))]
struct RemoveOverviewParams {
    #[serde(default)]
    force: bool,
}

/// Removes an overview for a single NetCDF file.
/// - `force`: If true, the task will be aborted without calling clean-up functions.
#[utoipa::path(
    tag = "Overviews",
    delete,
    path = "/ebv/overviews/{path}",
    request_body = Option<RemoveOverviewParams>,
    responses(
        (
            status = 200,
            description = "The id of the task that removes the overview.", 
            body = TaskResponse,
            example = json!({"taskId": "ca0c86e0-04b2-47b6-9190-122c6f06c45c"})
        )
    ),
    params(
        ("path" = String, description = "The local path to the NetCDF file.")
    ),
    security(
        ("admin_token" = [])
    )
)]
async fn remove_overview<C: ApplicationContext>(
    session: C::Session,
    app_ctx: web::Data<C>,
    path: web::Path<EbvPath>,
    params: web::Query<RemoveOverviewParams>,
) -> Result<impl Responder> {
    let ctx = Arc::new(app_ctx.into_inner().session_context(session));

    let task = EbvRemoveOverviewTask::<C::SessionContext> {
        ctx: ctx.clone(),
        file: path.into_inner().0,
        params: params.into_inner(),
    }
    .boxed();

    let task_id = ctx.tasks().schedule_task(task, None).await?;

    Ok(web::Json(TaskResponse::new(task_id)))
}

struct EbvRemoveOverviewTask<C: SessionContext> {
    ctx: Arc<C>,
    file: PathBuf,
    params: RemoveOverviewParams,
}

#[async_trait::async_trait]
impl<C: SessionContext> Task<C::TaskContext> for EbvRemoveOverviewTask<C> {
    async fn run(
        &self,
        _ctx: C::TaskContext,
    ) -> Result<Box<dyn crate::tasks::TaskStatusInfo>, Box<dyn ErrorSource>> {
        let file = self.file.clone();
        let force = self.params.force;

        let response = with_netcdfcf_provider(self.ctx.as_ref(), move |provider| {
            provider
                .remove_overviews(&file, force)
                .boxed_context(error::CannotRemoveOverviews)
        })
        .await;

        response
            .map(TaskStatusInfo::boxed)
            .map_err(ErrorSource::boxed)
    }

    async fn cleanup_on_error(&self, _ctx: C::TaskContext) -> Result<(), Box<dyn ErrorSource>> {
        Ok(())
    }

    fn task_type(&self) -> &'static str {
        EBV_REMOVE_OVERVIEW_TASK_TYPE
    }

    fn task_unique_id(&self) -> Option<String> {
        Some(self.file.to_string_lossy().to_string())
    }

    fn task_description(&self) -> String {
        self.file.to_string_lossy().to_string()
    }
}

#[cfg(test)]
mod tests {

    use super::*;
    use crate::contexts::PostgresContext;
    use crate::ge_context;
    use crate::{
        contexts::SimpleApplicationContext,
        datasets::external::netcdfcf::NetCdfCfDataProviderDefinition,
        tasks::util::test::wait_for_task_to_finish,
        util::server::{configure_extractors, render_404, render_405},
        util::tests::read_body_string,
    };
    use actix_web::{dev::ServiceResponse, http, http::header, middleware, test, web, App};
    use actix_web_httpauth::headers::authorization::Bearer;
    use geoengine_datatypes::test_data;
    use serde_json::json;
    use std::path::Path;
    use tokio_postgres::NoTls;

    async fn send_test_request<C: SimpleApplicationContext>(
        req: test::TestRequest,
        app_ctx: C,
    ) -> ServiceResponse {
        let app = test::init_service({
            let app = App::new()
                .app_data(web::Data::new(app_ctx))
                .wrap(
                    middleware::ErrorHandlers::default()
                        .handler(http::StatusCode::NOT_FOUND, render_404)
                        .handler(http::StatusCode::METHOD_NOT_ALLOWED, render_405),
                )
                .wrap(middleware::NormalizePath::trim())
                .configure(configure_extractors)
                .service(web::scope("/ebv").configure(init_ebv_routes::<C>()));

            app
        })
        .await;
        test::call_service(&app, req.to_request())
            .await
            .map_into_boxed_body()
    }

    #[ge_context::test]
    async fn test_remove_overviews(app_ctx: PostgresContext<NoTls>) {
        fn is_empty(directory: &Path) -> bool {
            directory.read_dir().unwrap().next().is_none()
        }

        let ctx = app_ctx.default_session_context().await.unwrap();

        let session_id = app_ctx.default_session_id().await;

        let overview_folder = tempfile::tempdir().unwrap();

<<<<<<< HEAD
        ctx.db()
            .add_layer_provider(Box::new(NetCdfCfDataProviderDefinition {
                name: "test".to_string(),
                path: test_data!("netcdf4d").to_path_buf(),
                overviews: overview_folder.path().to_path_buf(),
                cache_ttl: Default::default(),
            }))
            .await
            .unwrap();
=======
            ctx.db()
                .add_layer_provider(
                    NetCdfCfDataProviderDefinition {
                        name: "test".to_string(),
                        path: test_data!("netcdf4d").to_path_buf(),
                        overviews: overview_folder.path().to_path_buf(),
                        cache_ttl: Default::default(),
                    }
                    .into(),
                )
                .await
                .unwrap();
>>>>>>> 416b5994

        let req = actix_web::test::TestRequest::put()
            .uri("/ebv/overviews/dataset_m.nc")
            .append_header((header::AUTHORIZATION, Bearer::new(session_id.to_string())));

        let res = send_test_request(req, app_ctx.clone()).await;

        assert_eq!(res.status(), 200, "{:?}", res.response());

        let task_response =
            serde_json::from_str::<TaskResponse>(&read_body_string(res).await).unwrap();

        let tasks = Arc::new(ctx.tasks());

        wait_for_task_to_finish(tasks.clone(), task_response.task_id).await;

        let status = tasks.get_task_status(task_response.task_id).await.unwrap();

        let mut response = if let TaskStatus::Completed { info, .. } = status {
            info.as_any_arc()
                .downcast::<NetCdfCfOverviewResponse>()
                .unwrap()
                .as_ref()
                .clone()
        } else {
            panic!("Task must be completed");
        };

        response.success.sort();
        assert_eq!(
            response,
            NetCdfCfOverviewResponse {
                success: vec!["dataset_m.nc".into()],
                skip: vec![],
                error: vec![],
            }
        );

        // Now, delete the overviews

        let req = actix_web::test::TestRequest::delete()
            .uri("/ebv/overviews/dataset_m.nc")
            .append_header((header::AUTHORIZATION, Bearer::new(session_id.to_string())));

        let res = send_test_request(req, app_ctx.clone()).await;

        assert_eq!(res.status(), 200, "{:?}", res.response());

        let task_response =
            serde_json::from_str::<TaskResponse>(&read_body_string(res).await).unwrap();

        wait_for_task_to_finish(tasks.clone(), task_response.task_id).await;

        let status = tasks.get_task_status(task_response.task_id).await.unwrap();
        let status = serde_json::to_value(status).unwrap();

        assert_eq!(status["status"], json!("completed"));
        assert_eq!(status["info"], json!(null));
        assert_eq!(status["timeTotal"], json!("00:00:00"));
        assert!(status["timeStarted"].is_string());

        assert!(is_empty(overview_folder.path()));
    }

    #[ge_context::test]
    async fn test_remove_overviews_non_existing(app_ctx: PostgresContext<NoTls>) {
        let ctx = app_ctx.default_session_context().await.unwrap();
        let session_id = app_ctx.default_session_id().await;

        let overview_folder = tempfile::tempdir().unwrap();

<<<<<<< HEAD
        ctx.db()
            .add_layer_provider(Box::new(NetCdfCfDataProviderDefinition {
                name: "test".to_string(),
                path: test_data!("netcdf4d").to_path_buf(),
                overviews: overview_folder.path().to_path_buf(),
                cache_ttl: Default::default(),
            }))
            .await
            .unwrap();
=======
            ctx.db()
                .add_layer_provider(
                    NetCdfCfDataProviderDefinition {
                        name: "test".to_string(),
                        path: test_data!("netcdf4d").to_path_buf(),
                        overviews: overview_folder.path().to_path_buf(),
                        cache_ttl: Default::default(),
                    }
                    .into(),
                )
                .await
                .unwrap();
>>>>>>> 416b5994

        // remove overviews that don't exist

        let req = actix_web::test::TestRequest::delete()
            .uri("/ebv/overviews/path%2Fto%2Fdataset.nc?force=true")
            .append_header((header::AUTHORIZATION, Bearer::new(session_id.to_string())));

        let res = send_test_request(req, app_ctx.clone()).await;

        assert_eq!(res.status(), 200, "{:?}", res.response());

        let task_response =
            serde_json::from_str::<TaskResponse>(&read_body_string(res).await).unwrap();

        let tasks = Arc::new(ctx.tasks());

        wait_for_task_to_finish(tasks.clone(), task_response.task_id).await;

        let status = tasks.get_task_status(task_response.task_id).await.unwrap();
        let status = serde_json::to_value(status).unwrap();

        assert_eq!(status["status"], json!("completed"));
        assert_eq!(status["info"], json!(null));
        assert_eq!(status["timeTotal"], json!("00:00:00"));
        assert!(status["timeStarted"].is_string());
    }

    #[ge_context::test]
    async fn test_create_non_existing_overview(app_ctx: PostgresContext<NoTls>) {
        fn is_empty(directory: &Path) -> bool {
            directory.read_dir().unwrap().next().is_none()
        }

        let ctx = app_ctx.default_session_context().await.unwrap();
        let session_id = app_ctx.default_session_id().await;

        let overview_folder = tempfile::tempdir().unwrap();

        ctx.db()
            .add_layer_provider(NetCdfCfDataProviderDefinition {
                name: "test".to_string(),
                path: test_data!("netcdf4d").to_path_buf(),
                overviews: overview_folder.path().to_path_buf(),
                cache_ttl: Default::default(),
            }.into())
            .await
            .unwrap();

        let req = actix_web::test::TestRequest::put()
            .uri("/ebv/overviews/foo%2Fbar.nc")
            .append_header((header::AUTHORIZATION, Bearer::new(session_id.to_string())));

        let res = send_test_request(req, app_ctx.clone()).await;

        assert_eq!(res.status(), 200, "{:?}", res.response());

        let task_response =
            serde_json::from_str::<TaskResponse>(&read_body_string(res).await).unwrap();

        let tasks = Arc::new(ctx.tasks());
        wait_for_task_to_finish(tasks.clone(), task_response.task_id).await;

        let status = tasks.get_task_status(task_response.task_id).await.unwrap();

        let (error, clean_up) = if let TaskStatus::Failed { error, clean_up } = status {
            (error, serde_json::to_string(&clean_up).unwrap())
        } else {
            panic!("Task must be failed");
        };

        assert!(
            matches!(
                error.clone().into_any_arc().downcast::<NetCdfCf4DProviderError>().unwrap().as_ref(),
                NetCdfCf4DProviderError::CannotCreateOverview { dataset, source }
                if dataset.to_string_lossy() == "foo/bar.nc" &&
                // TODO: use matches clause `NetCdfCf4DProviderError::DatasetIsNotInProviderPath { .. }`
                source.to_string().contains("DatasetIsNotInProviderPath")
            ),
            "{error:?}"
        );

        assert_eq!(clean_up, r#"{"status":"completed","info":null}"#);

        assert!(is_empty(overview_folder.path()));
    }
}<|MERGE_RESOLUTION|>--- conflicted
+++ resolved
@@ -638,30 +638,18 @@
 
         let overview_folder = tempfile::tempdir().unwrap();
 
-<<<<<<< HEAD
         ctx.db()
-            .add_layer_provider(Box::new(NetCdfCfDataProviderDefinition {
-                name: "test".to_string(),
-                path: test_data!("netcdf4d").to_path_buf(),
-                overviews: overview_folder.path().to_path_buf(),
-                cache_ttl: Default::default(),
-            }))
+            .add_layer_provider(
+                NetCdfCfDataProviderDefinition {
+                    name: "test".to_string(),
+                    path: test_data!("netcdf4d").to_path_buf(),
+                    overviews: overview_folder.path().to_path_buf(),
+                    cache_ttl: Default::default(),
+                }
+                .into(),
+            )
             .await
             .unwrap();
-=======
-            ctx.db()
-                .add_layer_provider(
-                    NetCdfCfDataProviderDefinition {
-                        name: "test".to_string(),
-                        path: test_data!("netcdf4d").to_path_buf(),
-                        overviews: overview_folder.path().to_path_buf(),
-                        cache_ttl: Default::default(),
-                    }
-                    .into(),
-                )
-                .await
-                .unwrap();
->>>>>>> 416b5994
 
         let req = actix_web::test::TestRequest::put()
             .uri("/ebv/overviews/dataset_m.nc")
@@ -733,30 +721,18 @@
 
         let overview_folder = tempfile::tempdir().unwrap();
 
-<<<<<<< HEAD
         ctx.db()
-            .add_layer_provider(Box::new(NetCdfCfDataProviderDefinition {
-                name: "test".to_string(),
-                path: test_data!("netcdf4d").to_path_buf(),
-                overviews: overview_folder.path().to_path_buf(),
-                cache_ttl: Default::default(),
-            }))
+            .add_layer_provider(
+                NetCdfCfDataProviderDefinition {
+                    name: "test".to_string(),
+                    path: test_data!("netcdf4d").to_path_buf(),
+                    overviews: overview_folder.path().to_path_buf(),
+                    cache_ttl: Default::default(),
+                }
+                .into(),
+            )
             .await
             .unwrap();
-=======
-            ctx.db()
-                .add_layer_provider(
-                    NetCdfCfDataProviderDefinition {
-                        name: "test".to_string(),
-                        path: test_data!("netcdf4d").to_path_buf(),
-                        overviews: overview_folder.path().to_path_buf(),
-                        cache_ttl: Default::default(),
-                    }
-                    .into(),
-                )
-                .await
-                .unwrap();
->>>>>>> 416b5994
 
         // remove overviews that don't exist
 
@@ -796,12 +772,15 @@
         let overview_folder = tempfile::tempdir().unwrap();
 
         ctx.db()
-            .add_layer_provider(NetCdfCfDataProviderDefinition {
-                name: "test".to_string(),
-                path: test_data!("netcdf4d").to_path_buf(),
-                overviews: overview_folder.path().to_path_buf(),
-                cache_ttl: Default::default(),
-            }.into())
+            .add_layer_provider(
+                NetCdfCfDataProviderDefinition {
+                    name: "test".to_string(),
+                    path: test_data!("netcdf4d").to_path_buf(),
+                    overviews: overview_folder.path().to_path_buf(),
+                    cache_ttl: Default::default(),
+                }
+                .into(),
+            )
             .await
             .unwrap();
 
