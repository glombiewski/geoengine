use crate::error::Result;
use crate::handlers::{authenticate, Context};
use crate::users::user::{UserCredentials, UserRegistration};
use crate::users::userdb::UserDB;
use crate::util::user_input::UserInput;
use warp::reply::Reply;
use warp::Filter;

pub fn register_user_handler<C: Context>(
    ctx: C,
) -> impl Filter<Extract = impl warp::Reply, Error = warp::Rejection> + Clone {
    warp::post()
        .and(warp::path!("user" / "register"))
        .and(warp::body::json())
        .and(warp::any().map(move || ctx.clone()))
        .and_then(register_user)
}

// TODO: move into handler once async closures are available?
async fn register_user<C: Context>(
    user: UserRegistration,
    ctx: C,
) -> Result<impl warp::Reply, warp::Rejection> {
    let user = user.validated()?;
<<<<<<< HEAD
    let id = user_db.write().await.register(user).await?;
=======
    let id = ctx.user_db_ref_mut().await.register(user)?;
>>>>>>> d504aac8
    Ok(warp::reply::json(&id))
}

pub fn login_handler<C: Context>(
    ctx: C,
) -> impl Filter<Extract = impl warp::Reply, Error = warp::Rejection> + Clone {
    warp::post()
        .and(warp::path!("user" / "login"))
        .and(warp::body::json())
        .and(warp::any().map(move || ctx.clone()))
        .and_then(login)
}

// TODO: move into handler once async closures are available?
async fn login<C: Context>(
    user: UserCredentials,
    ctx: C,
) -> Result<impl warp::Reply, warp::Rejection> {
<<<<<<< HEAD
    let mut db = user_db.write().await;
    match db.login(user).await {
=======
    match ctx.user_db_ref_mut().await.login(user) {
>>>>>>> d504aac8
        Ok(id) => Ok(warp::reply::json(&id).into_response()),
        Err(_) => Ok(warp::http::StatusCode::UNAUTHORIZED.into_response()),
    }
}

pub fn logout_handler<C: Context>(
    ctx: C,
) -> impl Filter<Extract = impl warp::Reply, Error = warp::Rejection> + Clone {
    warp::post()
        .and(warp::path!("user" / "logout"))
        .and(authenticate(ctx))
        .and_then(logout)
}

// TODO: move into handler once async closures are available?
<<<<<<< HEAD
async fn logout<T: UserDB>(
    session: Session,
    user_db: DB<T>,
) -> Result<impl warp::Reply, warp::Rejection> {
    let mut db = user_db.write().await;
    match db.logout(session.id).await {
=======
async fn logout<C: Context>(ctx: C) -> Result<impl warp::Reply, warp::Rejection> {
    match ctx.user_db_ref_mut().await.logout(ctx.session()?.token) {
>>>>>>> d504aac8
        Ok(_) => Ok(warp::reply().into_response()),
        Err(_) => Ok(warp::http::StatusCode::UNAUTHORIZED.into_response()),
    }
}

#[cfg(test)]
mod tests {
    use super::*;
    use crate::handlers::{handle_rejection, InMemoryContext};
    use crate::users::session::Session;
    use crate::users::user::UserId;
    use crate::users::userdb::UserDB;
    use crate::util::user_input::Validated;

    #[tokio::test]
    async fn register() {
        let ctx = InMemoryContext::default();

        let user = UserRegistration {
            email: "foo@bar.de".to_string(),
            password: "secret123".to_string(),
            real_name: " Foo Bar".to_string(),
        };

        // register user
        let res = warp::test::request()
            .method("POST")
            .path("/user/register")
            .header("Content-Length", "0")
            .json(&user)
            .reply(&register_user_handler(ctx))
            .await;

        assert_eq!(res.status(), 200);

        let body: String = String::from_utf8(res.body().to_vec()).unwrap();
        assert!(serde_json::from_str::<UserId>(&body).is_ok());
    }

    #[tokio::test]
    async fn register_fail() {
        let ctx = InMemoryContext::default();

        let user = UserRegistration {
            email: "notanemail".to_string(),
            password: "secret123".to_string(),
            real_name: " Foo Bar".to_string(),
        };

        // register user
        let res = warp::test::request()
            .method("POST")
            .path("/user/register")
            .header("Content-Length", "0")
            .json(&user)
            .reply(&register_user_handler(ctx).recover(handle_rejection))
            .await;

        assert_eq!(res.status(), 400);
    }

    #[tokio::test]
    async fn login() {
        let ctx = InMemoryContext::default();

        let user = Validated {
            user_input: UserRegistration {
                email: "foo@bar.de".to_string(),
                password: "secret123".to_string(),
                real_name: " Foo Bar".to_string(),
            },
        };

<<<<<<< HEAD
        user_db.write().await.register(user).await.unwrap();
=======
        ctx.user_db().write().await.register(user).unwrap();
>>>>>>> d504aac8

        let credentials = UserCredentials {
            email: "foo@bar.de".to_string(),
            password: "secret123".to_string(),
        };

        let res = warp::test::request()
            .method("POST")
            .path("/user/login")
            .header("Content-Length", "0")
            .json(&credentials)
            .reply(&login_handler(ctx))
            .await;

        assert_eq!(res.status(), 200);

        let body: String = String::from_utf8(res.body().to_vec()).unwrap();
        let _id: Session = serde_json::from_str(&body).unwrap();
    }

    #[tokio::test]
    async fn login_fail() {
        let ctx = InMemoryContext::default();

        let user = Validated {
            user_input: UserRegistration {
                email: "foo@bar.de".to_string(),
                password: "secret123".to_string(),
                real_name: " Foo Bar".to_string(),
            },
        };

<<<<<<< HEAD
        user_db.write().await.register(user).await.unwrap();
=======
        ctx.user_db().write().await.register(user).unwrap();
>>>>>>> d504aac8

        let credentials = UserCredentials {
            email: "foo@bar.de".to_string(),
            password: "wrong".to_string(),
        };

        let res = warp::test::request()
            .method("POST")
            .path("/user/login")
            .header("Content-Length", "0")
            .json(&credentials)
            .reply(&login_handler(ctx))
            .await;

        assert_eq!(res.status(), 401);
    }

    #[tokio::test]
    async fn logout() {
        let ctx = InMemoryContext::default();

        let user = Validated {
            user_input: UserRegistration {
                email: "foo@bar.de".to_string(),
                password: "secret123".to_string(),
                real_name: " Foo Bar".to_string(),
            },
        };

<<<<<<< HEAD
        user_db.write().await.register(user).await.unwrap();
=======
        ctx.user_db().write().await.register(user).unwrap();
>>>>>>> d504aac8

        let credentials = UserCredentials {
            email: "foo@bar.de".to_string(),
            password: "secret123".to_string(),
        };

<<<<<<< HEAD
        let session = user_db.write().await.login(credentials).await.unwrap();
=======
        let session = ctx.user_db().write().await.login(credentials).unwrap();
>>>>>>> d504aac8

        let res = warp::test::request()
            .method("POST")
            .path("/user/logout")
<<<<<<< HEAD
            .header("Authorization", session.id.to_string())
            .reply(&logout_handler(user_db.clone()))
=======
            .header("Authorization", session.token.to_string())
            .reply(&logout_handler(ctx))
>>>>>>> d504aac8
            .await;

        assert_eq!(res.status(), 200);
        assert_eq!(res.body(), "");
    }

    #[tokio::test]
    async fn logout_missing_header() {
        let ctx = InMemoryContext::default();

        let res = warp::test::request()
            .method("POST")
            .path("/user/logout")
            .reply(&logout_handler(ctx))
            .await;

        assert_eq!(res.status(), 400);
        assert_eq!(res.body(), "Missing request header \"authorization\"");
    }

    #[tokio::test]
<<<<<<< HEAD
    async fn logout_wrong_session_id() {
        let user_db = Arc::new(RwLock::new(HashMapUserDB::default()));
=======
    async fn logout_wrong_token() {
        let ctx = InMemoryContext::default();
>>>>>>> d504aac8

        let res = warp::test::request()
            .method("POST")
            .path("/user/logout")
            .header("Authorization", "7e855f3c-b0cd-46d1-b5b3-19e6e3f9ea5")
            .reply(&logout_handler(ctx))
            .await;

        assert_eq!(res.status(), 404); // TODO: 401?
        assert_eq!(res.body(), "");
    }

    #[tokio::test]
<<<<<<< HEAD
    async fn logout_invalid_session_id() {
        let user_db = Arc::new(RwLock::new(HashMapUserDB::default()));
=======
    async fn logout_invalid_token() {
        let ctx = InMemoryContext::default();
>>>>>>> d504aac8

        let res = warp::test::request()
            .method("POST")
            .path("/user/logout")
            .header("Authorization", "no uuid")
            .reply(&logout_handler(ctx))
            .await;

        assert_eq!(res.status(), 404); // TODO: 400?
        assert_eq!(res.body(), "");
    }
}<|MERGE_RESOLUTION|>--- conflicted
+++ resolved
@@ -22,11 +22,7 @@
     ctx: C,
 ) -> Result<impl warp::Reply, warp::Rejection> {
     let user = user.validated()?;
-<<<<<<< HEAD
-    let id = user_db.write().await.register(user).await?;
-=======
-    let id = ctx.user_db_ref_mut().await.register(user)?;
->>>>>>> d504aac8
+    let id = ctx.user_db_ref_mut().await.register(user).await?;
     Ok(warp::reply::json(&id))
 }
 
@@ -45,12 +41,7 @@
     user: UserCredentials,
     ctx: C,
 ) -> Result<impl warp::Reply, warp::Rejection> {
-<<<<<<< HEAD
-    let mut db = user_db.write().await;
-    match db.login(user).await {
-=======
-    match ctx.user_db_ref_mut().await.login(user) {
->>>>>>> d504aac8
+    match ctx.user_db_ref_mut().await.login(user).await {
         Ok(id) => Ok(warp::reply::json(&id).into_response()),
         Err(_) => Ok(warp::http::StatusCode::UNAUTHORIZED.into_response()),
     }
@@ -66,17 +57,8 @@
 }
 
 // TODO: move into handler once async closures are available?
-<<<<<<< HEAD
-async fn logout<T: UserDB>(
-    session: Session,
-    user_db: DB<T>,
-) -> Result<impl warp::Reply, warp::Rejection> {
-    let mut db = user_db.write().await;
-    match db.logout(session.id).await {
-=======
 async fn logout<C: Context>(ctx: C) -> Result<impl warp::Reply, warp::Rejection> {
-    match ctx.user_db_ref_mut().await.logout(ctx.session()?.token) {
->>>>>>> d504aac8
+    match ctx.user_db_ref_mut().await.logout(ctx.session()?.id).await {
         Ok(_) => Ok(warp::reply().into_response()),
         Err(_) => Ok(warp::http::StatusCode::UNAUTHORIZED.into_response()),
     }
@@ -150,11 +132,7 @@
             },
         };
 
-<<<<<<< HEAD
-        user_db.write().await.register(user).await.unwrap();
-=======
-        ctx.user_db().write().await.register(user).unwrap();
->>>>>>> d504aac8
+        ctx.user_db().write().await.register(user).await.unwrap();
 
         let credentials = UserCredentials {
             email: "foo@bar.de".to_string(),
@@ -187,11 +165,7 @@
             },
         };
 
-<<<<<<< HEAD
-        user_db.write().await.register(user).await.unwrap();
-=======
-        ctx.user_db().write().await.register(user).unwrap();
->>>>>>> d504aac8
+        ctx.user_db().write().await.register(user).await.unwrap();
 
         let credentials = UserCredentials {
             email: "foo@bar.de".to_string(),
@@ -221,33 +195,20 @@
             },
         };
 
-<<<<<<< HEAD
-        user_db.write().await.register(user).await.unwrap();
-=======
-        ctx.user_db().write().await.register(user).unwrap();
->>>>>>> d504aac8
+        ctx.user_db().write().await.register(user).await.unwrap();
 
         let credentials = UserCredentials {
             email: "foo@bar.de".to_string(),
             password: "secret123".to_string(),
         };
 
-<<<<<<< HEAD
-        let session = user_db.write().await.login(credentials).await.unwrap();
-=======
-        let session = ctx.user_db().write().await.login(credentials).unwrap();
->>>>>>> d504aac8
-
-        let res = warp::test::request()
-            .method("POST")
-            .path("/user/logout")
-<<<<<<< HEAD
+        let session = ctx.user_db().write().await.login(credentials).await.unwrap();
+
+        let res = warp::test::request()
+            .method("POST")
+            .path("/user/logout")
             .header("Authorization", session.id.to_string())
-            .reply(&logout_handler(user_db.clone()))
-=======
-            .header("Authorization", session.token.to_string())
-            .reply(&logout_handler(ctx))
->>>>>>> d504aac8
+            .reply(&logout_handler(ctx))
             .await;
 
         assert_eq!(res.status(), 200);
@@ -269,13 +230,8 @@
     }
 
     #[tokio::test]
-<<<<<<< HEAD
-    async fn logout_wrong_session_id() {
-        let user_db = Arc::new(RwLock::new(HashMapUserDB::default()));
-=======
     async fn logout_wrong_token() {
         let ctx = InMemoryContext::default();
->>>>>>> d504aac8
 
         let res = warp::test::request()
             .method("POST")
@@ -289,13 +245,8 @@
     }
 
     #[tokio::test]
-<<<<<<< HEAD
-    async fn logout_invalid_session_id() {
-        let user_db = Arc::new(RwLock::new(HashMapUserDB::default()));
-=======
     async fn logout_invalid_token() {
         let ctx = InMemoryContext::default();
->>>>>>> d504aac8
 
         let res = warp::test::request()
             .method("POST")
