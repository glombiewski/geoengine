use snafu::ResultExt;
use warp::reply::Reply;
use warp::{http::Response, Filter, Rejection};

use geoengine_datatypes::{
    operations::image::{Colorizer, ToPng},
    primitives::{Coordinate2D, SpatialResolution},
    raster::Grid2D,
    raster::{GridShape2D, RasterTile2D, TilingSpecification},
    spatial_reference::SpatialReferenceOption,
};
use geoengine_datatypes::{
    primitives::BoundingBox2D,
    raster::{Blit, GeoTransform, Pixel},
};

use crate::error;
use crate::error::Result;
use crate::handlers::Context;
use crate::ogc::wms::request::{GetCapabilities, GetLegendGraphic, GetMap, WMSRequest};
use crate::util::config;
use crate::util::config::get_config_element;
use crate::workflows::registry::WorkflowRegistry;
use crate::workflows::workflow::WorkflowId;
use futures::StreamExt;
use geoengine_datatypes::operations::image::RgbaColor;
use geoengine_datatypes::primitives::{TimeInstance, TimeInterval};
use geoengine_operators::call_on_generic_raster_processor;
use geoengine_operators::concurrency::ThreadPool;
use geoengine_operators::engine::{
    ExecutionContext, QueryContext, QueryRectangle, RasterQueryProcessor, ResultDescriptor,
};
use num_traits::AsPrimitive;
use std::convert::TryInto;
use std::str::FromStr;

pub(crate) fn wms_handler<C: Context>(
    ctx: C,
) -> impl Filter<Extract = impl warp::Reply, Error = warp::Rejection> + Clone {
    warp::get()
        .and(warp::path!("wms"))
        .and(
            warp::query::raw().and_then(|query_string: String| async move {
                // TODO: make case insensitive by using serde-aux instead
                let query_string = query_string.replace("REQUEST", "request");

                serde_urlencoded::from_str::<WMSRequest>(&query_string)
                    .context(error::UnableToParseQueryString)
                    .map_err(Rejection::from)
            }),
        )
        // .and(warp::query::<WMSRequest>())
        .and(warp::any().map(move || ctx.clone()))
        .and_then(wms)
}

// TODO: move into handler once async closures are available?
async fn wms<C: Context>(
    request: WMSRequest,
    ctx: C,
) -> Result<Box<dyn warp::Reply>, warp::Rejection> {
    // TODO: authentication
    // TODO: more useful error output than "invalid query string"
    match request {
        WMSRequest::GetCapabilities(request) => get_capabilities(&request),
        WMSRequest::GetMap(request) => get_map(&request, &ctx).await,
        WMSRequest::GetLegendGraphic(request) => get_legend_graphic(&request, &ctx),
        _ => Ok(Box::new(
            warp::http::StatusCode::NOT_IMPLEMENTED.into_response(),
        )),
    }
}

#[allow(clippy::unnecessary_wraps)] // TODO: remove line once implemented fully
fn get_capabilities(_request: &GetCapabilities) -> Result<Box<dyn warp::Reply>, warp::Rejection> {
    // TODO: implement
    // TODO: inject correct url of the instance and return data for the default layer
    let wms_url = "http://localhost/wms".to_string();
    let mock = format!(
        r#"<WMS_Capabilities xmlns="http://www.opengis.net/wms" xmlns:sld="http://www.opengis.net/sld" xmlns:xlink="http://www.w3.org/1999/xlink" xmlns:xsi="http://www.w3.org/2001/XMLSchema-instance" version="1.3.0" xsi:schemaLocation="http://www.opengis.net/wms http://schemas.opengis.net/wms/1.3.0/capabilities_1_3_0.xsd http://www.opengis.net/sld http://schemas.opengis.net/sld/1.1.0/sld_capabilities.xsd">
    <Service>
        <Name>WMS</Name>
        <Title>Geo Engine WMS</Title>
        <OnlineResource xmlns:xlink="http://www.w3.org/1999/xlink" xlink:href="http://localhost"/>
    </Service>
    <Capability>
        <Request>
            <GetCapabilities>
                <Format>text/xml</Format>
                <DCPType>
                    <HTTP>
                        <Get>
                            <OnlineResource xlink:href="{wms_url}"/>
                        </Get>
                    </HTTP>
                </DCPType>
            </GetCapabilities>
            <GetMap>
                <Format>image/png</Format>
                <DCPType>
                    <HTTP>
                        <Get>
                            <OnlineResource xlink:href="{wms_url}"/>
                        </Get>
                    </HTTP>
                </DCPType>
            </GetMap>
        </Request>
        <Exception>
            <Format>XML</Format>
            <Format>INIMAGE</Format>
            <Format>BLANK</Format>
        </Exception>
        <Layer queryable="1">
            <Name>Test</Name>
            <Title>Test</Title>
            <CRS>EPSG:4326</CRS>
            <EX_GeographicBoundingBox>
                <westBoundLongitude>-180</westBoundLongitude>
                <eastBoundLongitude>180</eastBoundLongitude>
                <southBoundLatitude>-90</southBoundLatitude>
                <northBoundLatitude>90</northBoundLatitude>
            </EX_GeographicBoundingBox>
            <BoundingBox CRS="EPSG:4326" minx="-90.0" miny="-180.0" maxx="90.0" maxy="180.0"/>
        </Layer>
    </Capability>
</WMS_Capabilities>"#,
        wms_url = wms_url
    );

    Ok(Box::new(warp::reply::html(mock)))
}

async fn get_map<C: Context>(
    request: &GetMap,
    ctx: &C,
) -> Result<Box<dyn warp::Reply>, warp::Rejection> {
    // TODO: validate request?
    if request.layers == "mock_raster" {
        return get_map_mock(request);
    }

    let workflow = ctx
        .workflow_registry_ref()
        .await
        .load(&WorkflowId::from_str(&request.layers)?)
        .await?;

    let operator = workflow.operator.get_raster().context(error::Operator)?;

    let thread_pool = ThreadPool::new(1); // TODO: use global thread pool

    let config_tiling_spec = get_config_element::<config::TilingSpecification>()?;
    let execution_context = ExecutionContext {
        raster_data_root: get_config_element::<config::GdalSource>()?.raster_data_root_path,
        thread_pool: thread_pool.create_context(),
        tiling_specification: TilingSpecification {
            origin_coordinate: Coordinate2D::new(
                config_tiling_spec.origin_coordinate_x,
                config_tiling_spec.origin_coordinate_y,
            ),
            tile_size_in_pixels: GridShape2D::from([
                config_tiling_spec.tile_shape_pixels_y,
                config_tiling_spec.tile_shape_pixels_x,
            ]),
        },
    };

    let initialized = operator
        .initialize(&execution_context)
        .context(error::Operator)?;

    // handle request and workflow crs matching
    let workflow_spatial_ref = initialized.result_descriptor().spatial_reference();
    let request_spatial_ref: SpatialReferenceOption = request.crs.into();
    // TODO: use a default spatial reference if it is not set?
    snafu::ensure!(
        request_spatial_ref.is_spatial_ref(),
        error::InvalidSpatialReference
    );
    // TODO: inject projection Operator
    snafu::ensure!(
        workflow_spatial_ref == request_spatial_ref,
        error::SpatialReferenceMissmatch {
            found: request_spatial_ref,
            expected: workflow_spatial_ref,
        }
    );

    let processor = initialized.query_processor().context(error::Operator)?;

    let query_bbox = BoundingBox2D::new(
        (request.bbox.lower_left().y, request.bbox.lower_left().x).into(),
        (request.bbox.upper_right().y, request.bbox.upper_right().x).into(),
    )
    .context(error::DataType)?; // FIXME: handle WGS84 reverse order axes
    let x_query_resolution = query_bbox.size_x() / f64::from(request.width);
    let y_query_resolution = query_bbox.size_y() / f64::from(request.height);

    let query_rect = QueryRectangle {
        bbox: query_bbox,
        time_interval: request.time.unwrap_or_else(|| {
            let time = TimeInstance::from(chrono::offset::Utc::now());
            TimeInterval::new_unchecked(time, time)
        }),
        spatial_resolution: SpatialResolution::new_unchecked(
            x_query_resolution,
            y_query_resolution,
        ),
    };

    let query_ctx = QueryContext {
        // TODO: define meaningful query context
        chunk_byte_size: 1024,
    };

    let image_bytes = call_on_generic_raster_processor!(
        processor,
        p => raster_stream_to_png_bytes(p, query_rect, query_ctx, request).await
    )?;

    Ok(Box::new(
        Response::builder()
            .header("Content-Type", "image/png")
            .body(image_bytes)
            .context(error::HTTP)?,
    ))
}

async fn raster_stream_to_png_bytes<T>(
    processor: Box<dyn RasterQueryProcessor<RasterType = T>>,
    query_rect: QueryRectangle,
    query_ctx: QueryContext,
    request: &GetMap,
) -> Result<Vec<u8>>
where
    T: Pixel,
{
    let tile_stream = processor.raster_query(query_rect, query_ctx);

    let x_query_resolution = query_rect.bbox.size_x() / f64::from(request.width);
    let y_query_resolution = query_rect.bbox.size_y() / f64::from(request.height);

    // build png
    let dim = [request.height as usize, request.width as usize];
    let query_geo_transform = GeoTransform::new(
        query_rect.bbox.upper_left(),
        x_query_resolution,
        -y_query_resolution, // TODO: negative, s.t. geo transform fits...
    );

    let output_raster = Grid2D::new_filled(dim.into(), T::zero(), None);
    let output_tile = Ok(RasterTile2D::new_without_offset(
        request.time.unwrap_or_default(),
        query_geo_transform,
        output_raster,
    ));

    let output_tile = tile_stream
        .fold(output_tile, |raster2d, tile| {
            let result: Result<RasterTile2D<T>> = match (raster2d, tile) {
                (Ok(mut raster2d), Ok(tile)) => match raster2d.blit(tile) {
                    Ok(_) => Ok(raster2d),
                    Err(error) => Err(error.into()),
                },
                (Err(error), _) => Err(error),
                (_, Err(error)) => Err(error.into()),
            };

            match result {
                Ok(updated_raster2d) => futures::future::ok(updated_raster2d),
                Err(error) => futures::future::err(error),
            }
        })
        .await?;

    let colorizer = match request.styles.strip_prefix("custom:") {
        None => Colorizer::linear_gradient(
            vec![
                (AsPrimitive::<f64>::as_(T::min_value()), RgbaColor::black())
                    .try_into()
                    .unwrap(),
                (AsPrimitive::<f64>::as_(T::max_value()), RgbaColor::white())
                    .try_into()
                    .unwrap(),
            ],
            RgbaColor::transparent(),
            RgbaColor::pink(),
        )
        .unwrap(),
        Some(suffix) => serde_json::from_str(suffix)?,
    };

    Ok(output_tile.to_png(request.width, request.height, &colorizer)?)
}

#[allow(clippy::unnecessary_wraps)] // TODO: remove line once implemented fully
fn get_legend_graphic<C: Context>(
    _request: &GetLegendGraphic,
    _ctx: &C,
) -> Result<Box<dyn warp::Reply>, warp::Rejection> {
    // TODO: implement
    Ok(Box::new(
        warp::http::StatusCode::INTERNAL_SERVER_ERROR.into_response(),
    ))
}

fn get_map_mock(request: &GetMap) -> Result<Box<dyn warp::Reply>, warp::Rejection> {
    let raster = Grid2D::new(
        [2, 2].into(),
        vec![
            0xFF00_00FF_u32,
            0x0000_00FF_u32,
            0x00FF_00FF_u32,
            0x0000_00FF_u32,
        ],
        None,
    )
    .context(error::DataType)?;

    let colorizer = Colorizer::rgba();
    let image_bytes = raster
        .to_png(request.width, request.height, &colorizer)
        .context(error::DataType)?;

    Ok(Box::new(
        Response::builder()
            .header("Content-Type", "image/png")
            .body(image_bytes)
            .context(error::HTTP)?,
    ))
}

#[cfg(test)]
mod tests {
    use std::path::PathBuf;

    use geoengine_datatypes::operations::image::RgbaColor;
    use geoengine_datatypes::primitives::{BoundingBox2D, TimeInterval};
    use geoengine_operators::engine::{RasterOperator, TypedOperator};
    use geoengine_operators::source::{GdalSource, GdalSourceParameters, GdalSourceProcessor};

    use super::*;
    use crate::workflows::workflow::Workflow;
    use crate::{contexts::InMemoryContext, ogc::wms::request::GetMapFormat};
    use std::convert::TryInto;
    use xml::ParserConfig;

    #[tokio::test]
    async fn test() {
        let ctx = InMemoryContext::default();

        let res = warp::test::request()
            .method("GET")
            .path("/wms?request=GetMap&service=WMS&version=1.3.0&layers=mock_raster&bbox=1,2,3,4&width=100&height=100&crs=EPSG:4326&styles=ssss&format=image/png")
            .reply(&wms_handler(ctx))
            .await;
        assert_eq!(res.status(), 200);
        assert_eq!(
            include_bytes!("../../../datatypes/test-data/colorizer/rgba.png") as &[u8],
            res.body().to_vec().as_slice()
        );
    }

    #[tokio::test]
    async fn get_capabilities() {
        let ctx = InMemoryContext::default();

        let res = warp::test::request()
            .method("GET")
            .path("/wms?request=GetCapabilities&service=WMS")
            .reply(&wms_handler(ctx))
            .await;
        assert_eq!(res.status(), 200);

        // TODO: validate against schema
        let reader = ParserConfig::default().create_reader(res.body().as_ref());

        for event in reader {
            assert!(event.is_ok());
        }
    }

    #[tokio::test]
    async fn png_from_stream() {
        let gdal_params = GdalSourceParameters {
            dataset_id: "modis_ndvi".to_owned(),
            channel: None,
        };

        let gdal_source = GdalSourceProcessor::<_, u8>::from_params_with_json_provider(
            gdal_params,
            &PathBuf::from("../operators/test-data/raster"),
            TilingSpecification {
                origin_coordinate: Coordinate2D::new(0., 0.),
                tile_size_in_pixels: GridShape2D::from([600, 600]),
            },
        )
        .unwrap();

        let query_bbox = BoundingBox2D::new((-10., 20.).into(), (50., 80.).into()).unwrap();

        let image_bytes = raster_stream_to_png_bytes(
            gdal_source.boxed(),
            QueryRectangle {
                bbox: query_bbox,
                time_interval: TimeInterval::new(1_388_534_400_000, 1_388_534_400_000 + 1000)
                    .unwrap(),
                spatial_resolution: SpatialResolution::zero_point_one(),
            },
            QueryContext { chunk_byte_size: 0 },
            &GetMap {
                version: "".to_string(),
                width: 600,
                height: 600,
                bbox: query_bbox,
                format: GetMapFormat::ImagePng,
                layers: "".to_string(),
                crs: None,
                styles: "".to_string(),
                time: None,
                transparent: None,
                bgcolor: None,
                sld: None,
                sld_body: None,
                elevation: None,
                exceptions: None,
            },
        )
        .await
        .unwrap();

        assert_eq!(
            include_bytes!("../../../services/test-data/wms/raster.png") as &[u8],
            image_bytes.as_slice()
        );
    }

    #[tokio::test]
    async fn png_from_stream_non_full() {
        let gdal_params = GdalSourceParameters {
            dataset_id: "modis_ndvi".to_owned(),
            channel: None,
        };

        let gdal_source = GdalSourceProcessor::<_, u8>::from_params_with_json_provider(
            gdal_params,
            PathBuf::from("../operators/test-data/raster").as_ref(),
            TilingSpecification {
                origin_coordinate: Coordinate2D::new(0., 0.),
                tile_size_in_pixels: GridShape2D::from([600, 600]),
            },
        )
        .unwrap();

        let query_bbox = BoundingBox2D::new((-180., -90.).into(), (180., 90.).into()).unwrap();

        let image_bytes = raster_stream_to_png_bytes(
            gdal_source.boxed(),
            QueryRectangle {
                bbox: query_bbox,
                time_interval: TimeInterval::new(1_388_534_400_000, 1_388_534_400_000 + 1000)
                    .unwrap(),
                spatial_resolution: SpatialResolution::new_unchecked(1.0, 1.0),
            },
            QueryContext { chunk_byte_size: 0 },
            &GetMap {
                version: "".to_string(),
                width: 360,
                height: 180,
                bbox: query_bbox,
                format: GetMapFormat::ImagePng,
                layers: "".to_string(),
                crs: None,
                styles: "".to_string(),
                time: None,
                transparent: None,
                bgcolor: None,
                sld: None,
                sld_body: None,
                elevation: None,
                exceptions: None,
            },
        )
        .await
        .unwrap();

        assert_eq!(
            include_bytes!("../../../services/test-data/wms/raster_small.png") as &[u8],
            image_bytes.as_slice()
        );
    }

    #[tokio::test]
    async fn get_map() {
        let ctx = InMemoryContext::default();

        let workflow = Workflow {
            operator: TypedOperator::Raster(
                GdalSource {
                    params: GdalSourceParameters {
                        dataset_id: "modis_ndvi".to_owned(),
                        channel: None,
                    },
                }
                .boxed(),
            ),
        };

        let id = ctx
            .workflow_registry()
            .write()
            .await
            .register(workflow.clone())
            .await
            .unwrap();

        let res = warp::test::request()
            .method("GET")
            .path(&format!("/wms?request=GetMap&service=WMS&version=1.3.0&layers={}&bbox=20,-10,80,50&width=600&height=600&crs=EPSG:4326&styles=ssss&format=image/png&time=2014-01-01T00:00:00.0Z", id.to_string()))
            .reply(&wms_handler(ctx))
            .await;
        assert_eq!(res.status(), 200);
        assert_eq!(
            include_bytes!("../../../services/test-data/wms/raster.png") as &[u8],
            res.body().to_vec().as_slice()
        );
    }

    #[tokio::test]
    async fn get_map_uppercase() {
        let ctx = InMemoryContext::default();

        let workflow = Workflow {
            operator: TypedOperator::Raster(
                GdalSource {
                    params: GdalSourceParameters {
                        dataset_id: "modis_ndvi".to_owned(),
                        channel: None,
                    },
                }
                .boxed(),
            ),
        };

        let id = ctx
            .workflow_registry()
            .write()
            .await
            .register(workflow.clone())
            .await
            .unwrap();

        let res = warp::test::request()
            .method("GET")
            .path(&format!("/wms?SERVICE=WMS&VERSION=1.3.0&REQUEST=GetMap&FORMAT=image%2Fpng&TRANSPARENT=true&LAYERS={}&CRS=EPSG:4326&STYLES=&WIDTH=600&HEIGHT=600&BBOX=20,-10,80,50&time=2014-01-01T00:00:00.0Z", id.to_string()))
            .reply(&wms_handler(ctx))
            .await;

        assert_eq!(res.status(), 200);
        assert_eq!(
            include_bytes!("../../../services/test-data/wms/raster.png") as &[u8],
            res.body().to_vec().as_slice()
        );
    }

    #[tokio::test]
    async fn get_map_colorizer() {
        let ctx = InMemoryContext::default();

        let workflow = Workflow {
            operator: TypedOperator::Raster(
                GdalSource {
                    params: GdalSourceParameters {
                        dataset_id: "modis_ndvi".to_owned(),
                        channel: None,
                    },
                }
                .boxed(),
            ),
        };

        let id = ctx
            .workflow_registry()
            .write()
            .await
            .register(workflow.clone())
            .await
            .unwrap();

        let colorizer = Colorizer::linear_gradient(
            vec![
                (0.0, RgbaColor::white()).try_into().unwrap(),
                (1.0, RgbaColor::black()).try_into().unwrap(),
            ],
            RgbaColor::transparent(),
            RgbaColor::pink(),
        )
        .unwrap();

        let params = &[
            ("request", "GetMap"),
            ("service", "WMS"),
            ("version", "1.3.0"),
            ("layers", &id.to_string()),
            ("bbox", "20,-10,80,50"),
            ("width", "600"),
            ("height", "600"),
<<<<<<< HEAD
            ("crs", "foo"),
=======
            ("crs", "EPSG:4326"),
>>>>>>> 8ec5d00c
            (
                "styles",
                &format!("custom:{}", serde_json::to_string(&colorizer).unwrap()),
            ),
            ("format", "image/png"),
            ("time", "2014-01-01T00:00:00.0Z"),
        ];

        let res = warp::test::request()
            .method("GET")
            .path(&format!(
                "/wms?{}",
                serde_urlencoded::to_string(params).unwrap()
            ))
            .reply(&wms_handler(ctx))
            .await;
        assert_eq!(res.status(), 200);
        assert_eq!(
            include_bytes!("../../../services/test-data/wms/raster_colorizer.png") as &[u8],
            res.body().to_vec().as_slice()
        );
    }
}<|MERGE_RESOLUTION|>--- conflicted
+++ resolved
@@ -606,11 +606,7 @@
             ("bbox", "20,-10,80,50"),
             ("width", "600"),
             ("height", "600"),
-<<<<<<< HEAD
-            ("crs", "foo"),
-=======
             ("crs", "EPSG:4326"),
->>>>>>> 8ec5d00c
             (
                 "styles",
                 &format!("custom:{}", serde_json::to_string(&colorizer).unwrap()),
