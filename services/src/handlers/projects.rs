--- conflicted
+++ resolved
@@ -229,12 +229,8 @@
     use crate::users::session::Session;
     use crate::users::user::UserRegistration;
     use crate::users::userdb::UserDB;
-<<<<<<< HEAD
-    use crate::util::identifiers::Identifier;
     use crate::util::tests::{create_project_helper, create_session_helper, update_project_helper};
-=======
     use crate::util::Identifier;
->>>>>>> 258e74e6
     use crate::workflows::workflow::WorkflowId;
     use crate::{
         contexts::InMemoryContext,
