use warp::Filter;
use std::sync::Arc;
use tokio::sync::RwLock;

use geoengine_services::workflows::registry::HashMapRegistry;
use geoengine_services::handlers;
use geoengine_services::users::hashmap_userdb::HashMapUserDB;
use geoengine_services::handlers::handle_rejection;
use geoengine_services::projects::hashmap_projectdb::HashMapProjectDB;

#[tokio::main]
async fn main() {
    let user_db = Arc::new(RwLock::new(HashMapUserDB::default()));
    let workflow_registry = Arc::new(RwLock::new(HashMapRegistry::default()));
    let project_db = Arc::new(RwLock::new(HashMapProjectDB::default()));

    // TODO: hierarchical filters workflow -> (register, load), user -> (register, login, ...)
    warp::serve(
        handlers::workflows::register_workflow_handler(workflow_registry.clone())
            .or(handlers::workflows::load_workflow_handler(workflow_registry.clone()))
            .or(handlers::users::register_user_handler(user_db.clone()))
            .or(handlers::users::login_handler(user_db.clone()))
            .or(handlers::users::logout_handler(user_db.clone()))
<<<<<<< HEAD
            .or(handlers::wms::wms_handler(workflow_registry.clone()))
=======
            .or(handlers::projects::create_project_handler(user_db.clone(), project_db.clone()))
            .or(handlers::projects::list_projects_handler(user_db.clone(), project_db.clone()))
            .or(handlers::projects::update_project_handler(user_db.clone(), project_db.clone()))
            .or(handlers::projects::delete_project_handler(user_db.clone(), project_db.clone()))
            .or(handlers::projects::project_versions_handler(user_db.clone(), project_db.clone()))
            .or(handlers::projects::add_permission_handler(user_db.clone(), project_db.clone()))
            .or(handlers::projects::remove_permission_handler(user_db.clone(), project_db.clone()))
            .or(handlers::projects::list_permissions_handler(user_db.clone(), project_db.clone()))
>>>>>>> 2bb83de8
            .recover(handle_rejection)
    ).run(([127, 0, 0, 1], 3030)).await
}<|MERGE_RESOLUTION|>--- conflicted
+++ resolved
@@ -21,9 +21,6 @@
             .or(handlers::users::register_user_handler(user_db.clone()))
             .or(handlers::users::login_handler(user_db.clone()))
             .or(handlers::users::logout_handler(user_db.clone()))
-<<<<<<< HEAD
-            .or(handlers::wms::wms_handler(workflow_registry.clone()))
-=======
             .or(handlers::projects::create_project_handler(user_db.clone(), project_db.clone()))
             .or(handlers::projects::list_projects_handler(user_db.clone(), project_db.clone()))
             .or(handlers::projects::update_project_handler(user_db.clone(), project_db.clone()))
@@ -32,7 +29,7 @@
             .or(handlers::projects::add_permission_handler(user_db.clone(), project_db.clone()))
             .or(handlers::projects::remove_permission_handler(user_db.clone(), project_db.clone()))
             .or(handlers::projects::list_permissions_handler(user_db.clone(), project_db.clone()))
->>>>>>> 2bb83de8
+            .or(handlers::wms::wms_handler(workflow_registry.clone()))
             .recover(handle_rejection)
     ).run(([127, 0, 0, 1], 3030)).await
 }