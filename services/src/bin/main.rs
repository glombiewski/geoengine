--- conflicted
+++ resolved
@@ -16,15 +16,11 @@
 
 #[tokio::main]
 async fn main() {
-<<<<<<< HEAD
-    start_server().await.expect("the server has to start");
-=======
     initialize_expression_dependencies()
         .await
         .expect("successful compilation process is necessary for expression operators to work");
 
-    start_server().await.unwrap();
->>>>>>> 2d3e2809
+    start_server().await.expect("the server has to start");
 }
 
 #[cfg(not(feature = "pro"))]
