use futures::StreamExt;
use gdal::raster::{Buffer, GdalType, RasterCreationOption};
use gdal::Driver;
use geoengine_datatypes::primitives::{AxisAlignedRectangle, SpatialPartitioned};
use geoengine_datatypes::raster::{
    ChangeGridBounds, GeoTransform, Grid2D, GridBlit, GridIdx, GridSize, Pixel, RasterTile2D,
};
use geoengine_datatypes::spatial_reference::SpatialReference;
use std::convert::TryInto;
use std::path::PathBuf;
use std::sync::mpsc::{Receiver, Sender};
use std::{path::Path, sync::mpsc};

use crate::{engine::RasterQueryRectangle, util::Result};
use crate::{
    engine::{QueryContext, RasterQueryProcessor},
    error::Error,
};

pub async fn raster_stream_to_geotiff_bytes<T, C: QueryContext + 'static>(
    processor: Box<dyn RasterQueryProcessor<RasterType = T>>,
    query_rect: RasterQueryRectangle,
    query_ctx: C,
    no_data_value: Option<f64>,
    spatial_reference: SpatialReference,
    tile_limit: Option<usize>,
    as_cog: bool,
) -> Result<Vec<u8>>
where
    T: Pixel + GdalType,
{
    let file_path = PathBuf::from(format!("/vsimem/{}.tiff", uuid::Uuid::new_v4()));

    raster_stream_to_geotiff(
        &file_path,
        processor,
        query_rect,
        query_ctx,
        no_data_value,
        spatial_reference,
        tile_limit,
        as_cog,
    )
    .await?;

    let bytes = gdal::vsi::get_vsi_mem_file_bytes_owned(file_path)?;

    Ok(bytes)
}

#[allow(clippy::too_many_arguments)] // TODO: refactor parameters
pub async fn raster_stream_to_geotiff<T, C: QueryContext + 'static>(
    file_path: &Path,
    processor: Box<dyn RasterQueryProcessor<RasterType = T>>,
    query_rect: RasterQueryRectangle,
    query_ctx: C,
    no_data_value: Option<f64>,
    spatial_reference: SpatialReference,
    tile_limit: Option<usize>,
    as_cog: bool,
) -> Result<()>
where
    T: Pixel + GdalType,
{
    // TODO: create file path if it doesn't exist
    // TODO: handle streams with multiple time steps correctly

    let (tx, rx): (Sender<RasterTile2D<T>>, Receiver<RasterTile2D<T>>) = mpsc::channel();

    let file_path_clone = file_path.to_owned();
    let writer = tokio::task::spawn_blocking(move || {
        gdal_writer(
            &rx,
            &file_path_clone,
            query_rect,
            no_data_value,
            spatial_reference,
            as_cog,
        )
    });

    let mut tile_stream = processor.raster_query(query_rect, &query_ctx).await?;

    let mut tile_count = 0;
    while let Some(tile) = tile_stream.next().await {
        // TODO: more descriptive error. This error occured when a file could not be created...
        tx.send(tile?).map_err(|_| Error::ChannelSend)?;

        tile_count += 1;

        if tile_limit.map_or_else(|| false, |limit| tile_count > limit) {
            return Err(Error::TileLimitExceeded {
                limit: tile_limit.expect("limit exist because it is exceeded"),
            });
        }
    }

    drop(tx);

    writer.await??;

    Ok(())
}

#[allow(clippy::too_many_lines)]
fn gdal_writer<T: Pixel + GdalType>(
    rx: &Receiver<RasterTile2D<T>>,
    file_path: &Path,
    query_rect: RasterQueryRectangle,
    no_data_value: Option<f64>,
    spatial_reference: SpatialReference,
    as_cog: bool,
) -> Result<()> {
    const INTERMEDIATE_FILE_SUFFIX: &str = "GEO-ENGINE-TMP";

    let intermediate_file_path = file_path.with_extension(INTERMEDIATE_FILE_SUFFIX);
    let intermediate_file_path_str =
        intermediate_file_path
            .to_str()
            .ok_or(Error::InvalidGdalFilePath {
                file_path: file_path.to_owned(),
            })?;
    let output_file_path = file_path.to_str().ok_or(Error::InvalidGdalFilePath {
        file_path: file_path.to_owned(),
    })?;

    let x_pixel_size = query_rect.spatial_resolution.x;
    let y_pixel_size = query_rect.spatial_resolution.y;
    let width = (query_rect.spatial_bounds.size_x() / x_pixel_size).ceil() as u32;
    let height = (query_rect.spatial_bounds.size_y() / y_pixel_size).ceil() as u32;

    let output_geo_transform = GeoTransform::new(
        query_rect.spatial_bounds.upper_left(),
        x_pixel_size,
        -y_pixel_size,
    );
    let output_bounds = query_rect.spatial_bounds;

    let driver = Driver::get("GTiff")?;
    let mut options = vec![
        RasterCreationOption {
            key: "COMPRESS",
            value: "LZW",
        },
        RasterCreationOption {
            key: "TILED",
            value: "YES",
        },
    ];
    if as_cog {
        // COGs require a block size of 512x512, so we enforce it now so that we do the work only once.
        options.push(RasterCreationOption {
            key: "BLOCKXSIZE",
            value: "512",
        });
        options.push(RasterCreationOption {
            key: "BLOCKYSIZE",
            value: "512",
        });
    }

<<<<<<< HEAD
    let mut dataset = driver.create_with_band_type_with_options::<T>(
        if as_cog {
            intermediate_file_path_str
        } else {
            output_file_path
        },
=======
    let mut dataset = driver.create_with_band_type_with_options::<T, _>(
        file_path,
>>>>>>> a5e90dee
        width as isize,
        height as isize,
        1,
        &options,
    )?;

    dataset.set_spatial_ref(&spatial_reference.try_into()?)?;
    dataset.set_geo_transform(&output_geo_transform.into())?;
    let mut band = dataset.rasterband(1)?;

    if let Some(no_data) = no_data_value {
        band.set_no_data_value(no_data)?;
    }

    while let Ok(tile) = rx.recv() {
        let tile_info = tile.tile_information();

        let tile_bounds = tile_info.spatial_partition();

        let (upper_left, grid_array) = if output_bounds.contains(&tile_bounds) {
            (
                tile_bounds.upper_left(),
                tile.into_materialized_tile().grid_array,
            )
        } else {
            // extract relevant data from tile (intersection with output_bounds)

            let intersection = output_bounds
                .intersection(&tile_bounds)
                .expect("tile must intersect with query");

            let mut output_grid = Grid2D::new_filled(
                intersection.grid_shape(
                    output_geo_transform.origin_coordinate,
                    output_geo_transform.spatial_resolution(),
                ),
                no_data_value.map_or_else(T::zero, T::from_),
                no_data_value.map(T::from_),
            );

            let offset = tile
                .tile_geo_transform()
                .coordinate_to_grid_idx_2d(intersection.upper_left());

            let shifted_source = tile.grid_array.shift_by_offset(GridIdx([-1, -1]) * offset);

            output_grid.grid_blit_from(shifted_source);

            (intersection.upper_left(), output_grid)
        };

        let upper_left_pixel_x = ((upper_left.x - output_geo_transform.origin_coordinate.x)
            / x_pixel_size)
            .floor() as isize;
        let upper_left_pixel_y = ((output_geo_transform.origin_coordinate.y - upper_left.y)
            / y_pixel_size)
            .floor() as isize;
        let window = (upper_left_pixel_x, upper_left_pixel_y);

        let shape = grid_array.axis_size();
        let window_size = (shape[1], shape[0]);

        let buffer = Buffer::new(window_size, grid_array.data);

        band.write(window, window_size, &buffer)?;
    }

    if as_cog {
        // Override file with COG driver.

        // Since COGs are written "overviews first, data second", we cannot generate a GeoTiff (where we first have to
        // write the data in order to generate overviews) that fulfills this property. So, we have to do it as a
        // separate step.

        // TODO: use different options - with compression but without unsupported options TILED, BLOCKXSIZE, BLOCKYSIZE
        dataset.create_copy(&Driver::get("COG")?, output_file_path, &options)?;

        // TODO: remove intermediate file
        drop(dataset);
        // driver.delete(intermediate_file_path)?;
    }

    Ok(())
}

#[cfg(test)]
mod tests {
    use geoengine_datatypes::{
        primitives::{Coordinate2D, SpatialPartition2D, SpatialResolution, TimeInterval},
        raster::TilingSpecification,
    };

    use crate::{
        engine::MockQueryContext, source::GdalSourceProcessor, util::gdal::create_ndvi_meta_data,
    };

    use super::*;

    #[tokio::test]
    async fn geotiff_from_stream() {
        let ctx = MockQueryContext::default();
        let tiling_specification =
            TilingSpecification::new(Coordinate2D::default(), [600, 600].into());

        let gdal_source = GdalSourceProcessor::<u8> {
            tiling_specification,
            meta_data: Box::new(create_ndvi_meta_data()),
            phantom_data: Default::default(),
        };

        let query_bbox = SpatialPartition2D::new((-10., 80.).into(), (50., 20.).into()).unwrap();

        let bytes = raster_stream_to_geotiff_bytes(
            gdal_source.boxed(),
            RasterQueryRectangle {
                spatial_bounds: query_bbox,
                time_interval: TimeInterval::new(1_388_534_400_000, 1_388_534_400_000 + 1000)
                    .unwrap(),
                spatial_resolution: SpatialResolution::new_unchecked(
                    query_bbox.size_x() / 600.,
                    query_bbox.size_y() / 600.,
                ),
            },
            ctx,
            Some(0.),
            SpatialReference::epsg_4326(),
            None,
            false,
        )
        .await
        .unwrap();

        assert_eq!(
            include_bytes!("../../../test_data/raster/geotiff_from_stream_compressed.tiff")
                as &[u8],
            bytes.as_slice()
        );
    }

    #[tokio::test]
    async fn cloud_optimized_geotiff_from_stream() {
        let ctx = MockQueryContext::default();
        let tiling_specification =
            TilingSpecification::new(Coordinate2D::default(), [600, 600].into());

        let gdal_source = GdalSourceProcessor::<u8> {
            tiling_specification,
            meta_data: Box::new(create_ndvi_meta_data()),
            phantom_data: Default::default(),
        };

        let query_bbox = SpatialPartition2D::new((-10., 80.).into(), (50., 20.).into()).unwrap();

        let bytes = raster_stream_to_geotiff_bytes(
            gdal_source.boxed(),
            RasterQueryRectangle {
                spatial_bounds: query_bbox,
                time_interval: TimeInterval::new(1_388_534_400_000, 1_388_534_400_000 + 1000)
                    .unwrap(),
                spatial_resolution: SpatialResolution::new_unchecked(
                    query_bbox.size_x() / 600.,
                    query_bbox.size_y() / 600.,
                ),
            },
            ctx,
            Some(0.),
            SpatialReference::epsg_4326(),
            None,
            true,
        )
        .await
        .unwrap();

        assert_eq!(
            include_bytes!(
                "../../../test_data/raster/cloud_optimized_geotiff_from_stream_compressed.tiff"
            ) as &[u8],
            bytes.as_slice()
        );
    }

    #[tokio::test]
    async fn geotiff_from_stream_limit() {
        let ctx = MockQueryContext::default();
        let tiling_specification =
            TilingSpecification::new(Coordinate2D::default(), [600, 600].into());

        let gdal_source = GdalSourceProcessor::<u8> {
            tiling_specification,
            meta_data: Box::new(create_ndvi_meta_data()),
            phantom_data: Default::default(),
        };

        let query_bbox = SpatialPartition2D::new((-10., 80.).into(), (50., 20.).into()).unwrap();

        let bytes = raster_stream_to_geotiff_bytes(
            gdal_source.boxed(),
            RasterQueryRectangle {
                spatial_bounds: query_bbox,
                time_interval: TimeInterval::new(1_388_534_400_000, 1_388_534_400_000 + 1000)
                    .unwrap(),
                spatial_resolution: SpatialResolution::new_unchecked(
                    query_bbox.size_x() / 600.,
                    query_bbox.size_y() / 600.,
                ),
            },
            ctx,
            Some(0.),
            SpatialReference::epsg_4326(),
            Some(1),
            false,
        )
        .await;

        assert!(bytes.is_err());
    }

    #[tokio::test]
    async fn geotiff_from_stream_in_range_of_window() {
        let ctx = MockQueryContext::default();
        let tiling_specification =
            TilingSpecification::new(Coordinate2D::default(), [600, 600].into());

        let gdal_source = GdalSourceProcessor::<u8> {
            tiling_specification,
            meta_data: Box::new(create_ndvi_meta_data()),
            phantom_data: Default::default(),
        };

        let query_bbox =
            SpatialPartition2D::new((-180., -66.227_224_576_271_84).into(), (180., -90.).into())
                .unwrap();

        let bytes = raster_stream_to_geotiff_bytes(
            gdal_source.boxed(),
            RasterQueryRectangle {
                spatial_bounds: query_bbox,
                time_interval: TimeInterval::new(1_388_534_400_000, 1_388_534_400_000 + 1000)
                    .unwrap(),
                spatial_resolution: SpatialResolution::new_unchecked(
                    0.228_716_645_489_199_48,
                    0.226_407_384_987_887_26,
                ),
            },
            ctx,
            Some(0.),
            SpatialReference::epsg_4326(),
            None,
            false,
        )
        .await;

        assert!(bytes.is_ok())
    }
}<|MERGE_RESOLUTION|>--- conflicted
+++ resolved
@@ -114,15 +114,7 @@
     const INTERMEDIATE_FILE_SUFFIX: &str = "GEO-ENGINE-TMP";
 
     let intermediate_file_path = file_path.with_extension(INTERMEDIATE_FILE_SUFFIX);
-    let intermediate_file_path_str =
-        intermediate_file_path
-            .to_str()
-            .ok_or(Error::InvalidGdalFilePath {
-                file_path: file_path.to_owned(),
-            })?;
-    let output_file_path = file_path.to_str().ok_or(Error::InvalidGdalFilePath {
-        file_path: file_path.to_owned(),
-    })?;
+    let output_file_path = file_path;
 
     let x_pixel_size = query_rect.spatial_resolution.x;
     let y_pixel_size = query_rect.spatial_resolution.y;
@@ -159,17 +151,12 @@
         });
     }
 
-<<<<<<< HEAD
-    let mut dataset = driver.create_with_band_type_with_options::<T>(
+    let mut dataset = driver.create_with_band_type_with_options::<T, _>(
         if as_cog {
-            intermediate_file_path_str
+            &intermediate_file_path
         } else {
             output_file_path
         },
-=======
-    let mut dataset = driver.create_with_band_type_with_options::<T, _>(
-        file_path,
->>>>>>> a5e90dee
         width as isize,
         height as isize,
         1,
