pub use clonable_operator::{
    CloneableInitializedRasterOperator, CloneableInitializedVectorOperator, CloneablePlotOperator,
    CloneableRasterOperator, CloneableVectorOperator,
};
pub use execution_context::{
    ExecutionContext, MetaData, MetaDataProvider, MockExecutionContext, StaticMetaData,
};
pub use operator::{
    InitializedPlotOperator, InitializedRasterOperator, InitializedVectorOperator, OperatorData,
    OperatorName, PlotOperator, RasterOperator, TypedOperator, VectorOperator,
};
pub use operator_impl::{
    MultipleRasterOrSingleVectorSource, MultipleRasterSources, MultipleVectorSources, Operator,
    SingleRasterOrVectorSource, SingleRasterSource, SingleVectorMultipleRasterSources,
    SingleVectorSource, SourceOperator,
};
<<<<<<< HEAD
pub use query::{ChunkByteSize, MockQueryContext, QueryContext, QueryContextExtensions};
=======
pub use query::{
    ChunkByteSize, MockQueryContext, QueryAbortRegistration, QueryAbortTrigger, QueryContext,
};
>>>>>>> 7c7bac21
pub use query_processor::{
    BoxRasterQueryProcessor, PlotQueryProcessor, QueryProcessor, RasterQueryProcessor,
    TypedPlotQueryProcessor, TypedRasterQueryProcessor, TypedVectorQueryProcessor,
    VectorQueryProcessor,
};
pub use result_descriptor::{
    PlotResultDescriptor, RasterResultDescriptor, ResultDescriptor, TypedResultDescriptor,
    VectorColumnInfo, VectorResultDescriptor,
};
use tracing::Span;

mod clonable_operator;
mod execution_context;
mod operator;
mod operator_impl;
mod query;
#[macro_use]
mod query_processor;
mod result_descriptor;

#[macro_export]
macro_rules! call_generic_raster_processor {
    ($type_enum:expr, $function_call:expr) => {
        match $type_enum {
            geoengine_datatypes::raster::RasterDataType::U8 => {
                $crate::engine::TypedRasterQueryProcessor::U8($function_call)
            }
            geoengine_datatypes::raster::RasterDataType::U16 => {
                $crate::engine::TypedRasterQueryProcessor::U16($function_call)
            }
            geoengine_datatypes::raster::RasterDataType::U32 => {
                $crate::engine::TypedRasterQueryProcessor::U32($function_call)
            }
            geoengine_datatypes::raster::RasterDataType::U64 => {
                $crate::engine::TypedRasterQueryProcessor::U64($function_call)
            }
            geoengine_datatypes::raster::RasterDataType::I8 => {
                $crate::engine::TypedRasterQueryProcessor::I8($function_call)
            }
            geoengine_datatypes::raster::RasterDataType::I16 => {
                $crate::engine::TypedRasterQueryProcessor::I16($function_call)
            }
            geoengine_datatypes::raster::RasterDataType::I32 => {
                $crate::engine::TypedRasterQueryProcessor::I32($function_call)
            }
            geoengine_datatypes::raster::RasterDataType::I64 => {
                $crate::engine::TypedRasterQueryProcessor::I64($function_call)
            }
            geoengine_datatypes::raster::RasterDataType::F32 => {
                $crate::engine::TypedRasterQueryProcessor::F32($function_call)
            }
            geoengine_datatypes::raster::RasterDataType::F64 => {
                $crate::engine::TypedRasterQueryProcessor::F64($function_call)
            }
        }
    };
}

#[macro_export]
macro_rules! call_on_generic_raster_processor {
    ($typed_raster:expr, $processor_var:ident => $function_call:expr) => {
        match $typed_raster {
            $crate::engine::TypedRasterQueryProcessor::U8($processor_var) => $function_call,
            $crate::engine::TypedRasterQueryProcessor::U16($processor_var) => $function_call,
            $crate::engine::TypedRasterQueryProcessor::U32($processor_var) => $function_call,
            $crate::engine::TypedRasterQueryProcessor::U64($processor_var) => $function_call,
            $crate::engine::TypedRasterQueryProcessor::I8($processor_var) => $function_call,
            $crate::engine::TypedRasterQueryProcessor::I16($processor_var) => $function_call,
            $crate::engine::TypedRasterQueryProcessor::I32($processor_var) => $function_call,
            $crate::engine::TypedRasterQueryProcessor::I64($processor_var) => $function_call,
            $crate::engine::TypedRasterQueryProcessor::F32($processor_var) => $function_call,
            $crate::engine::TypedRasterQueryProcessor::F64($processor_var) => $function_call,
        }
    };
}

/// like `call_on_generic_raster_processor` but produces a `Result` which is `Err` if
/// `RasterDataType` isn't supported by GDAL
#[macro_export]
macro_rules! call_on_generic_raster_processor_gdal_types {
    ($typed_raster:expr, $processor_var:ident => $function_call:expr) => {
        match $typed_raster {
            $crate::engine::TypedRasterQueryProcessor::U8($processor_var) => Ok($function_call),
            $crate::engine::TypedRasterQueryProcessor::U16($processor_var) => Ok($function_call),
            $crate::engine::TypedRasterQueryProcessor::U32($processor_var) => Ok($function_call),
            $crate::engine::TypedRasterQueryProcessor::I16($processor_var) => Ok($function_call),
            $crate::engine::TypedRasterQueryProcessor::I32($processor_var) => Ok($function_call),
            $crate::engine::TypedRasterQueryProcessor::F32($processor_var) => Ok($function_call),
            $crate::engine::TypedRasterQueryProcessor::F64($processor_var) => Ok($function_call),
            _ => Err($crate::error::Error::GdalRasterDataTypeNotSupported),
        }
    };
}

#[macro_export]
macro_rules! call_on_generic_vector_processor {
    ($typed_vector:expr, $processor_var:ident => $function_call:expr) => {
        match $typed_vector {
            $crate::engine::TypedVectorQueryProcessor::Data($processor_var) => $function_call,
            $crate::engine::TypedVectorQueryProcessor::MultiPoint($processor_var) => $function_call,
            $crate::engine::TypedVectorQueryProcessor::MultiLineString($processor_var) => {
                $function_call
            }
            $crate::engine::TypedVectorQueryProcessor::MultiPolygon($processor_var) => {
                $function_call
            }
        }
    };
}

/// Calls a function on two `TypedRasterQueryProcessor`s by calling it on their variant combination.
/// Call via `call_on_bi_generic_raster_processor!(input_a, input_b, (processor_a, processor_b) => function)`.
#[macro_export]
macro_rules! call_on_bi_generic_raster_processor {
    (
        $input_a:expr, $input_b:expr,
        ( $processor_a:ident, $processor_b:ident ) => $function_call:expr
    ) => {
        // TODO: this should be automated, but it seems like this requires a procedural macro
        call_on_bi_generic_raster_processor!(
            @variants
            $input_a, $input_b,
            ( $processor_a, $processor_b ) => $function_call,
            (U8, U8), (U8, U16), (U8, U32), (U8, U64), (U8, I8), (U8, I16), (U8, I32), (U8, I64), (U8, F32), (U8, F64),
            (U16, U8), (U16, U16), (U16, U32), (U16, U64), (U16, I8), (U16, I16), (U16, I32), (U16, I64), (U16, F32), (U16, F64),
            (U32, U8), (U32, U16), (U32, U32), (U32, U64), (U32, I8), (U32, I16), (U32, I32), (U32, I64), (U32, F32), (U32, F64),
            (U64, U8), (U64, U16), (U64, U32), (U64, U64), (U64, I8), (U64, I16), (U64, I32), (U64, I64), (U64, F32), (U64, F64),
            (I8, U8), (I8, U16), (I8, U32), (I8, U64), (I8, I8), (I8, I16), (I8, I32), (I8, I64), (I8, F32), (I8, F64),
            (I16, U8), (I16, U16), (I16, U32), (I16, U64), (I16, I8), (I16, I16), (I16, I32), (I16, I64), (I16, F32), (I16, F64),
            (I32, U8), (I32, U16), (I32, U32), (I32, U64), (I32, I8), (I32, I16), (I32, I32), (I32, I64), (I32, F32), (I32, F64),
            (I64, U8), (I64, U16), (I64, U32), (I64, U64), (I64, I8), (I64, I16), (I64, I32), (I64, I64), (I64, F32), (I64, F64),
            (F32, U8), (F32, U16), (F32, U32), (F32, U64), (F32, I8), (F32, I16), (F32, I32), (F32, I64), (F32, F32), (F32, F64),
            (F64, U8), (F64, U16), (F64, U32), (F64, U64), (F64, I8), (F64, I16), (F64, I32), (F64, I64), (F64, F32), (F64, F64)
        )
    };

    (@variants
        $input_a:expr, $input_b:expr,
        ( $processor_a:ident, $processor_b:ident ) => $function_call:expr,
        $(($variant_a:tt,$variant_b:tt)),+
    ) => {
        match ($input_a, $input_b) {
            $(
                (
                    $crate::engine::TypedRasterQueryProcessor::$variant_a($processor_a),
                    $crate::engine::TypedRasterQueryProcessor::$variant_b($processor_b),
                ) => $function_call,
            )+
        }
    };

}

/// Shorthand type for a function that creates a `Span` for tracing
pub type CreateSpan = fn() -> Span;

/// Macro for creating a span-fn for a given type, e.g. `span_fn!(MyType)`
macro_rules! span_fn {
    ($op: ty) => {
        fn span(&self) -> CreateSpan {
            || span!(Level::TRACE, <$op>::TYPE_NAME)
        }
    };
}<|MERGE_RESOLUTION|>--- conflicted
+++ resolved
@@ -14,13 +14,10 @@
     SingleRasterOrVectorSource, SingleRasterSource, SingleVectorMultipleRasterSources,
     SingleVectorSource, SourceOperator,
 };
-<<<<<<< HEAD
-pub use query::{ChunkByteSize, MockQueryContext, QueryContext, QueryContextExtensions};
-=======
 pub use query::{
     ChunkByteSize, MockQueryContext, QueryAbortRegistration, QueryAbortTrigger, QueryContext,
+    QueryContextExtensions,
 };
->>>>>>> 7c7bac21
 pub use query_processor::{
     BoxRasterQueryProcessor, PlotQueryProcessor, QueryProcessor, RasterQueryProcessor,
     TypedPlotQueryProcessor, TypedRasterQueryProcessor, TypedVectorQueryProcessor,
