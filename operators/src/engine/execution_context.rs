use super::query::QueryAbortRegistration;
use super::{
    CreateSpan, InitializedPlotOperator, InitializedRasterOperator, InitializedVectorOperator,
    MockQueryContext,
};
use crate::engine::{
    ChunkByteSize, RasterResultDescriptor, ResultDescriptor, VectorResultDescriptor,
};
use crate::error::Error;
use crate::mock::MockDatasetDataSourceLoadingInfo;
use crate::source::{GdalLoadingInfo, OgrSourceDataset};
use crate::util::{create_rayon_thread_pool, Result};
use async_trait::async_trait;
use geoengine_datatypes::dataset::DataId;
use geoengine_datatypes::primitives::{RasterQueryRectangle, VectorQueryRectangle};
use geoengine_datatypes::raster::TilingSpecification;
use geoengine_datatypes::util::test::TestDefault;
use rayon::ThreadPool;
use serde::{Deserialize, Serialize};
use std::any::Any;
use std::collections::HashMap;
use std::fmt::Debug;
use std::marker::PhantomData;
use std::sync::Arc;

/// A context that provides certain utility access during operator initialization
pub trait ExecutionContext: Send
    + Sync
    + MetaDataProvider<MockDatasetDataSourceLoadingInfo, VectorResultDescriptor, VectorQueryRectangle>
    + MetaDataProvider<OgrSourceDataset, VectorResultDescriptor, VectorQueryRectangle>
    + MetaDataProvider<GdalLoadingInfo, RasterResultDescriptor, RasterQueryRectangle>
{
    fn thread_pool(&self) -> &Arc<ThreadPool>;
    fn tiling_specification(&self) -> TilingSpecification;

    fn wrap_initialized_raster_operator(
        &self,
        op: Box<dyn InitializedRasterOperator>,
        span: CreateSpan,
    ) -> Box<dyn InitializedRasterOperator>;

    fn wrap_initialized_vector_operator(
        &self,
        op: Box<dyn InitializedVectorOperator>,
        span: CreateSpan,
    ) -> Box<dyn InitializedVectorOperator>;

    fn wrap_initialized_plot_operator(
        &self,
        op: Box<dyn InitializedPlotOperator>,
        span: CreateSpan,
    ) -> Box<dyn InitializedPlotOperator>;
}

#[async_trait]
pub trait MetaDataProvider<L, R, Q>
where
    R: ResultDescriptor,
{
    async fn meta_data(&self, id: &DataId) -> Result<Box<dyn MetaData<L, R, Q>>>;
}

#[async_trait]
pub trait MetaData<L, R, Q>: Debug + Send + Sync
where
    R: ResultDescriptor,
{
    async fn loading_info(&self, query: Q) -> Result<L>;
    async fn result_descriptor(&self) -> Result<R>;

    fn box_clone(&self) -> Box<dyn MetaData<L, R, Q>>;
}

impl<L, R, Q> Clone for Box<dyn MetaData<L, R, Q>>
where
    R: ResultDescriptor,
{
    fn clone(&self) -> Box<dyn MetaData<L, R, Q>> {
        self.box_clone()
    }
}

pub struct MockExecutionContext {
    pub thread_pool: Arc<ThreadPool>,
    pub meta_data: HashMap<DataId, Box<dyn Any + Send + Sync>>,
    pub tiling_specification: TilingSpecification,
}

impl TestDefault for MockExecutionContext {
    fn test_default() -> Self {
        Self {
            thread_pool: create_rayon_thread_pool(0),
            meta_data: HashMap::default(),
            tiling_specification: TilingSpecification::test_default(),
        }
    }
}

impl MockExecutionContext {
    pub fn new_with_tiling_spec(tiling_specification: TilingSpecification) -> Self {
        Self {
            thread_pool: create_rayon_thread_pool(0),
            meta_data: HashMap::default(),
            tiling_specification,
        }
    }

    pub fn new_with_tiling_spec_and_thread_count(
        tiling_specification: TilingSpecification,
        num_threads: usize,
    ) -> Self {
        Self {
            thread_pool: create_rayon_thread_pool(num_threads),
            meta_data: HashMap::default(),
            tiling_specification,
        }
    }

    pub fn add_meta_data<L, R, Q>(&mut self, data: DataId, meta_data: Box<dyn MetaData<L, R, Q>>)
    where
        L: Send + Sync + 'static,
        R: Send + Sync + 'static + ResultDescriptor,
        Q: Send + Sync + 'static,
    {
        self.meta_data
            .insert(data, Box::new(meta_data) as Box<dyn Any + Send + Sync>);
    }

    pub fn mock_query_context(&self, chunk_byte_size: ChunkByteSize) -> MockQueryContext {
        let (abort_registration, abort_trigger) = QueryAbortRegistration::new();
        MockQueryContext {
            chunk_byte_size,
            thread_pool: self.thread_pool.clone(),
<<<<<<< HEAD
=======
            extensions: Default::default(),
>>>>>>> 4f61ee96
            abort_registration,
            abort_trigger: Some(abort_trigger),
        }
    }
}

impl ExecutionContext for MockExecutionContext {
    fn thread_pool(&self) -> &Arc<ThreadPool> {
        &self.thread_pool
    }

    fn tiling_specification(&self) -> TilingSpecification {
        self.tiling_specification
    }

    fn wrap_initialized_raster_operator(
        &self,
        op: Box<dyn InitializedRasterOperator>,
        _span: CreateSpan,
    ) -> Box<dyn InitializedRasterOperator> {
        op
    }

    fn wrap_initialized_vector_operator(
        &self,
        op: Box<dyn InitializedVectorOperator>,
        _span: CreateSpan,
    ) -> Box<dyn InitializedVectorOperator> {
        op
    }

    fn wrap_initialized_plot_operator(
        &self,
        op: Box<dyn InitializedPlotOperator>,
        _span: CreateSpan,
    ) -> Box<dyn InitializedPlotOperator> {
        op
    }
}

#[async_trait]
impl<L, R, Q> MetaDataProvider<L, R, Q> for MockExecutionContext
where
    L: 'static,
    R: 'static + ResultDescriptor,
    Q: 'static,
{
    async fn meta_data(&self, id: &DataId) -> Result<Box<dyn MetaData<L, R, Q>>> {
        let meta_data = self
            .meta_data
            .get(id)
            .ok_or(Error::UnknownDataId)?
            .downcast_ref::<Box<dyn MetaData<L, R, Q>>>()
            .ok_or(Error::InvalidMetaDataType)?;

        Ok(meta_data.clone())
    }
}

#[derive(PartialEq, Eq, Debug, Clone, Serialize, Deserialize)]
#[serde(rename_all = "camelCase")]
pub struct StaticMetaData<L, R, Q>
where
    L: Debug + Clone + Send + Sync + 'static,
    R: Debug + Send + Sync + 'static + ResultDescriptor,
    Q: Debug + Clone + Send + Sync + 'static,
{
    pub loading_info: L,
    pub result_descriptor: R,
    #[serde(skip)]
    pub phantom: PhantomData<Q>,
}

#[async_trait]
impl<L, R, Q> MetaData<L, R, Q> for StaticMetaData<L, R, Q>
where
    L: Debug + Clone + Send + Sync + 'static,
    R: Debug + Send + Sync + 'static + ResultDescriptor,
    Q: Debug + Clone + Send + Sync + 'static,
{
    async fn loading_info(&self, _query: Q) -> Result<L> {
        Ok(self.loading_info.clone())
    }

    async fn result_descriptor(&self) -> Result<R> {
        Ok(self.result_descriptor.clone())
    }

    fn box_clone(&self) -> Box<dyn MetaData<L, R, Q>> {
        Box::new(self.clone())
    }
}

#[cfg(test)]
mod tests {
    use super::*;
    use geoengine_datatypes::collections::VectorDataType;
    use geoengine_datatypes::spatial_reference::SpatialReferenceOption;

    #[tokio::test]
    async fn test() {
        let info = StaticMetaData {
            loading_info: 1_i32,
            result_descriptor: VectorResultDescriptor {
                data_type: VectorDataType::Data,
                spatial_reference: SpatialReferenceOption::Unreferenced,
                columns: Default::default(),
                time: None,
                bbox: None,
            },
            phantom: Default::default(),
        };

        let info: Box<dyn MetaData<i32, VectorResultDescriptor, VectorQueryRectangle>> =
            Box::new(info);

        let info2: Box<dyn Any + Send + Sync> = Box::new(info);

        let info3 = info2
            .downcast_ref::<Box<dyn MetaData<i32, VectorResultDescriptor, VectorQueryRectangle>>>()
            .unwrap();

        assert_eq!(
            info3.result_descriptor().await.unwrap(),
            VectorResultDescriptor {
                data_type: VectorDataType::Data,
                spatial_reference: SpatialReferenceOption::Unreferenced,
                columns: Default::default(),
                time: None,
                bbox: None,
            }
        );
    }
}<|MERGE_RESOLUTION|>--- conflicted
+++ resolved
@@ -131,10 +131,7 @@
         MockQueryContext {
             chunk_byte_size,
             thread_pool: self.thread_pool.clone(),
-<<<<<<< HEAD
-=======
             extensions: Default::default(),
->>>>>>> 4f61ee96
             abort_registration,
             abort_trigger: Some(abort_trigger),
         }
