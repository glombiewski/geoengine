--- conflicted
+++ resolved
@@ -1,12 +1,7 @@
 use crate::engine::{
-<<<<<<< HEAD
-    InitializedOperatorB, InitializedRasterOperator, InitilaizedOperatorImpl, QueryProcessor,
+    InitializedOperatorB, InitializedOperatorImpl, InitializedRasterOperator, QueryProcessor,
     RasterOperator, RasterQueryProcessor, RasterResultDescriptor, SourceOperatorImpl,
     TypedRasterQueryProcessor,
-=======
-    InitializedOperatorImpl, InitializedRasterOperator, QueryProcessor, RasterOperator,
-    RasterQueryProcessor, RasterResultDescriptor, SourceOperatorImpl, TypedRasterQueryProcessor,
->>>>>>> c01d5de9
 };
 use crate::util::Result;
 use futures::{stream, stream::StreamExt};
@@ -58,13 +53,8 @@
     fn initialized_operator(
         self: Box<Self>,
         context: crate::engine::ExecutionContext,
-<<<<<<< HEAD
     ) -> Result<Box<InitializedRasterOperator>> {
-        InitilaizedOperatorImpl::create(
-=======
-    ) -> Result<Box<dyn InitializedRasterOperator>> {
         InitializedOperatorImpl::create(
->>>>>>> c01d5de9
             self.params,
             context,
             |_, _, _, _| Ok(()),
@@ -76,13 +66,8 @@
     }
 }
 
-<<<<<<< HEAD
 impl InitializedOperatorB<RasterResultDescriptor, TypedRasterQueryProcessor>
-    for InitilaizedOperatorImpl<MockRasterSourceParams, RasterResultDescriptor, ()>
-=======
-impl InitializedRasterOperator
     for InitializedOperatorImpl<MockRasterSourceParams, RasterResultDescriptor, ()>
->>>>>>> c01d5de9
 {
     fn query_processor(&self) -> Result<TypedRasterQueryProcessor> {
         fn converted<From, To>(
