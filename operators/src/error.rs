--- conflicted
+++ resolved
@@ -194,16 +194,14 @@
     TemporalRasterAggregationLastValidRequiresNoData,
     TemporalRasterAggregationFirstValidRequiresNoData,
 
-<<<<<<< HEAD
     NoSpatialBoundsAvailable,
-=======
+
     #[snafu(display("LoadingInfoError: {}", source))]
     LoadingInfo {
         source: Box<dyn std::error::Error + Send + Sync>,
     },
 
     NotImplemented,
->>>>>>> 01a5780b
 }
 
 impl From<geoengine_datatypes::error::Error> for Error {
