use crate::util::statistics::StatisticsError;
use geoengine_datatypes::dataset::DataId;
use geoengine_datatypes::error::ErrorSource;
use geoengine_datatypes::primitives::FeatureDataType;
use snafu::prelude::*;
use std::ops::Range;
use std::path::PathBuf;

#[derive(Debug, Snafu)]
#[snafu(visibility(pub(crate)))]
#[snafu(context(suffix(false)))] // disables default `Snafu` suffix
pub enum Error {
    UnsupportedRasterValue,

    InvalidMeteosatSatellite,

    InvalidUTCTimestamp,

    #[snafu(display("InvalidChannel Error (requested channel: {})", channel))]
    InvalidChannel {
        channel: usize,
    },

    #[snafu(display("InvalidMeasurement Error; expected {}, found: {}", expected, found))]
    InvalidMeasurement {
        expected: String,
        found: String,
    },

    #[snafu(display("CsvSource Error: {}", source))]
    CsvSourceReader {
        source: csv::Error,
    },

    #[snafu(display("CsvSource Error: {}", details))]
    CsvSource {
        details: String,
    },

    #[snafu(display("DataTypeError: {}", source))]
    DataType {
        source: geoengine_datatypes::error::Error,
    },
    QueryProcessor,

    #[snafu(display(
        "InvalidSpatialReferenceError: expected \"{}\" found \"{}\"",
        expected,
        found
    ))]
    InvalidSpatialReference {
        expected: geoengine_datatypes::spatial_reference::SpatialReferenceOption,
        found: geoengine_datatypes::spatial_reference::SpatialReferenceOption,
    },

    AllSourcesMustHaveSameSpatialReference,

    #[snafu(display("InvalidOperatorSpec: {}", reason))]
    InvalidOperatorSpec {
        reason: String,
    },

    // TODO: use something more general than `Range`, e.g. `dyn RangeBounds` that can, however not be made into an object
    #[snafu(display("InvalidNumberOfRasterInputsError: expected \"[{} .. {}]\" found \"{}\"", expected.start, expected.end, found))]
    InvalidNumberOfRasterInputs {
        expected: Range<usize>,
        found: usize,
    },

    #[snafu(display("InvalidNumberOfVectorInputsError: expected \"[{} .. {}]\" found \"{}\"", expected.start, expected.end, found))]
    InvalidNumberOfVectorInputs {
        expected: Range<usize>,
        found: usize,
    },

    #[snafu(display("InvalidNumberOfVectorInputsError: expected \"[{} .. {}]\" found \"{}\"", expected.start, expected.end, found))]
    InvalidNumberOfInputs {
        expected: Range<usize>,
        found: usize,
    },

    #[snafu(display("Column {} does not exist", column))]
    ColumnDoesNotExist {
        column: String,
    },

    #[snafu(display("GdalError: {}", source))]
    Gdal {
        source: gdal::errors::GdalError,
    },

    #[snafu(display("IOError: {}", source))]
    Io {
        source: std::io::Error,
    },

    #[snafu(display("SerdeJsonError: {}", source))]
    SerdeJson {
        source: serde_json::Error,
    },

    InvalidExpression,

    InvalidNumberOfExpressionInputs,

    InvalidNoDataValueValueForOutputDataType,

    #[snafu(display("Invalid type: expected {} found {}", expected, found))]
    InvalidType {
        expected: String,
        found: String,
    },

    #[snafu(display("Invalid operator type: expected {} found {}", expected, found))]
    InvalidOperatorType {
        expected: String,
        found: String,
    },

    #[snafu(display("Invalid vector type: expected {} found {}", expected, found))]
    InvalidVectorType {
        expected: String,
        found: String,
    },

    #[snafu(display("Column types do not match: {:?} - {:?}", left, right))]
    ColumnTypeMismatch {
        left: FeatureDataType,
        right: FeatureDataType,
    },

    UnknownDataset {
        name: String,
        source: std::io::Error,
    },

    InvalidDatasetSpec {
        name: String,
        source: serde_json::Error,
    },

    WorkerThread {
        reason: String,
    },

    TimeIntervalColumnNameMissing,

    TimeIntervalDurationMissing,

    TimeParse {
        source: Box<dyn ErrorSource>,
    },

    TimeInstanceNotDisplayable,

    InvalidTimeStringPlaceholder {
        name: String,
    },

    DatasetMetaData {
        source: Box<dyn std::error::Error + Send + Sync>,
    },

    Arrow {
        source: arrow::error::ArrowError,
    },

    NoDataWithGivenId {
        id: DataId,
    },

    RasterRootPathNotConfigured, // TODO: remove when GdalSource uses LoadingInfo

    InvalidDataId,
    InvalidMetaDataType,
    UnknownDataId,

    // TODO: this error should not be propagated to user
    #[snafu(display("Could not open gdal dataset for file path {:?}", file_path))]
    CouldNotOpenGdalDataset {
        file_path: String,
    },

    FilePathNotRepresentableAsString,

    TokioJoin {
        source: tokio::task::JoinError,
    },

    OgrSourceColumnsSpecMissing,

    EmptyInput,

    OgrFieldValueIsNotDateTime,
    OgrFieldValueIsNotString,
    OgrFieldValueIsNotValidForTimestamp,
    OgrColumnFieldTypeMismatch {
        expected: String,
        field_value: gdal::vector::FieldValue,
    },

    FeatureDataValueMustNotBeNull,
    InvalidFeatureDataType,
    InvalidRasterDataType,

    #[snafu(display("No candidate source resolutions were produced."))]
    NoSourceResolution,

    WindowSizeMustNotBeZero,

    NotYetImplemented,

    TemporalRasterAggregationLastValidRequiresNoData,
    TemporalRasterAggregationFirstValidRequiresNoData,
    TemporalRasterAggregationMeanRequiresNoData,

    NoSpatialBoundsAvailable,

    ChannelSend,
    #[snafu(display("LoadingInfoError: {}", source))]
    LoadingInfo {
        source: Box<dyn std::error::Error + Send + Sync>,
    },

    NotImplemented,

    TileLimitExceeded {
        limit: usize,
    },

    FeatureDataNotAggregatable,

    FeatureDataLengthMismatch,

    OgrSqlQuery,

    GdalRasterDataTypeNotSupported,

    DynamicGdalSourceSpecHasEmptyTimePlaceholders,

    #[snafu(display("Input `{}` must be greater than zero at `{}`", name, scope))]
    InputMustBeGreaterThanZero {
        scope: &'static str,
        name: &'static str,
    },

    #[snafu(display("Input `{}` must be zero or positive at `{}`", name, scope))]
    InputMustBeZeroOrPositive {
        scope: &'static str,
        name: &'static str,
    },

    DuplicateOutputColumns,

    #[snafu(display("Input column `{:}` is missing", name))]
    MissingInputColumn {
        name: String,
    },

    InvalidGdalFilePath {
        file_path: PathBuf,
    },

    #[snafu(display(
        "Raster data sets with a different origin than upper left are currently not supported"
    ))]
    GeoTransformOrigin,

    #[snafu(display("Statistics error: {}", source))]
    Statistics {
        source: crate::util::statistics::StatisticsError,
    },

    #[snafu(display("SparseTilesFillAdapter error: {}", source))]
    SparseTilesFillAdapter {
        source: crate::adapters::SparseTilesFillAdapterError,
    },
    #[snafu(context(false))]
    ExpressionOperator {
        source: crate::processing::ExpressionError,
    },

    #[snafu(context(false))]
    TimeProjectionOperator {
        source: crate::processing::TimeProjectionError,
    },
    #[snafu(display("MockRasterSource error: {}", source))]
    MockRasterSource {
        source: crate::mock::MockRasterSourceError,
    },
    #[snafu(context(false))]
    InterpolationOperator {
        source: crate::processing::InterpolationError,
    },
    #[snafu(context(false))]
    TimeShift {
        source: crate::processing::TimeShiftError,
    },

    AlphaBandAsMaskNotAllowed,

    SpatialReferenceMustNotBeUnreferenced,

    #[snafu(context(false))]
    RasterKernelError {
        source: crate::processing::NeighborhoodAggregateError,
    },

    #[snafu(context(false))]
    GdalSource {
        source: crate::source::GdalSourceError,
    },

    QueryCanceled,

    AbortTriggerAlreadyUsed,
<<<<<<< HEAD
=======

    SubPathMustNotEscapeBasePath {
        base: PathBuf,
        sub_path: PathBuf,
    },

    InvalidDataProviderConfig,

    InvalidMachineLearningConfig,

    MachineLearningModelNotFound,

    InvalidMlModelPath,
    CouldNotGetMlModelDirectory,

    #[cfg(feature = "xgboost")]
    #[snafu(context(false))]
    XGBoost {
        source: crate::pro::ml::xgboost::XGBoostModuleError,
    },

    #[snafu(context(false))]
    PieChart {
        source: crate::plot::PieChartError,
    },

    #[snafu(display(
        "InvalidNumberOfTimeStepsError: expected \"{}\" found \"{}\"",
        expected,
        found
    ))]
    InvalidNumberOfTimeSteps {
        expected: usize,
        found: usize,
    },
>>>>>>> 66fe48c5
}

impl From<crate::adapters::SparseTilesFillAdapterError> for Error {
    fn from(source: crate::adapters::SparseTilesFillAdapterError) -> Self {
        Error::SparseTilesFillAdapter { source }
    }
}

impl From<crate::mock::MockRasterSourceError> for Error {
    fn from(source: crate::mock::MockRasterSourceError) -> Self {
        Error::MockRasterSource { source }
    }
}

/// The error requires to be `Send`.
/// This inner modules tries to enforce this.
mod requirements {
    use super::*;

    trait RequiresSend: Send {}

    impl RequiresSend for Error {}
}

impl From<geoengine_datatypes::error::Error> for Error {
    fn from(datatype_error: geoengine_datatypes::error::Error) -> Self {
        Self::DataType {
            source: datatype_error,
        }
    }
}

impl From<gdal::errors::GdalError> for Error {
    fn from(gdal_error: gdal::errors::GdalError) -> Self {
        Self::Gdal { source: gdal_error }
    }
}

impl From<std::io::Error> for Error {
    fn from(io_error: std::io::Error) -> Self {
        Self::Io { source: io_error }
    }
}

impl From<serde_json::Error> for Error {
    fn from(serde_json_error: serde_json::Error) -> Self {
        Self::SerdeJson {
            source: serde_json_error,
        }
    }
}

impl From<arrow::error::ArrowError> for Error {
    fn from(source: arrow::error::ArrowError) -> Self {
        Error::Arrow { source }
    }
}

impl From<tokio::task::JoinError> for Error {
    fn from(source: tokio::task::JoinError) -> Self {
        Error::TokioJoin { source }
    }
}

impl From<crate::util::statistics::StatisticsError> for Error {
    fn from(source: StatisticsError) -> Self {
        Error::Statistics { source }
    }
}<|MERGE_RESOLUTION|>--- conflicted
+++ resolved
@@ -314,8 +314,6 @@
     QueryCanceled,
 
     AbortTriggerAlreadyUsed,
-<<<<<<< HEAD
-=======
 
     SubPathMustNotEscapeBasePath {
         base: PathBuf,
@@ -351,7 +349,6 @@
         expected: usize,
         found: usize,
     },
->>>>>>> 66fe48c5
 }
 
 impl From<crate::adapters::SparseTilesFillAdapterError> for Error {
