--- conflicted
+++ resolved
@@ -727,16 +727,10 @@
 
                     builder.push_data(&column, FeatureDataValue::NullableFloat(value_option))?;
                 }
-<<<<<<< HEAD
-                FeatureDataType::Decimal => {
-                    let decimal_option = match field {
+                FeatureDataType::Int => {
+                    let value_option = match field {
                         Ok(FieldValue::IntegerValue(v)) => Some(i64::from(v)),
                         Ok(FieldValue::Integer64Value(v)) => Some(v),
-=======
-                FeatureDataType::Int => {
-                    let value_option = match field {
-                        Ok(FieldValue::IntegerValue(v)) => Some(i64::from(v)), // TODO: PR for allowing i64 in OGR?
->>>>>>> 52115c26
                         Ok(FieldValue::StringValue(s)) => i64::from_str(&s).ok(),
                         Ok(FieldValue::RealValue(v)) => Some(v as i64),
                         Ok(_) => todo!("handle other types"),
