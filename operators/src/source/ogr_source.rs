use std::iter::Peekable;
use std::marker::PhantomData;
use std::ops::Add;
use std::path::PathBuf;
use std::pin::Pin;
use std::str::FromStr;
use std::sync::mpsc::{self, Receiver, SyncSender, TryRecvError, TrySendError};
use std::task::Poll;
use std::{
    collections::{HashMap, HashSet},
    iter::Fuse,
};
use std::{ffi::OsStr, fmt::Debug};

use chrono::DateTime;
use chrono::NaiveDate;
use chrono::NaiveDateTime;
use futures::stream::BoxStream;
use futures::task::{Context, Waker};
use futures::Stream;
use futures::StreamExt;
use gdal::vector::sql::{Dialect, ResultSet};
use gdal::vector::{Feature, FeatureIterator, FieldValue, Layer, OGRwkbGeometryType};
use gdal::{Dataset, DatasetOptions, GdalOpenFlags};
use log::debug;
use serde::{Deserialize, Serialize};
use snafu::ResultExt;
use tokio::task::spawn_blocking;

use geoengine_datatypes::collections::{
    BuilderProvider, FeatureCollection, FeatureCollectionBuilder, FeatureCollectionInfos,
    FeatureCollectionRowBuilder, GeoFeatureCollectionRowBuilder, VectorDataType,
};
use geoengine_datatypes::primitives::{
    BoundingBox2D, Coordinate2D, FeatureDataType, FeatureDataValue, Geometry, MultiLineString,
    MultiPoint, MultiPolygon, NoGeometry, TimeInstance, TimeInterval, TimeStep, TypedGeometry,
};
use geoengine_datatypes::provenance::ProvenanceInformation;
use geoengine_datatypes::util::arrow::ArrowTyped;

use crate::engine::{QueryProcessor, VectorQueryRectangle};
use crate::error::Error;
use crate::util::Result;
use crate::{
    engine::{
        InitializedVectorOperator, MetaData, QueryContext, SourceOperator,
        TypedVectorQueryProcessor, VectorOperator, VectorQueryProcessor, VectorResultDescriptor,
    },
    error,
};
use async_trait::async_trait;
use geoengine_datatypes::dataset::DatasetId;
use std::convert::{TryFrom, TryInto};

#[derive(Clone, Debug, PartialEq, Deserialize, Serialize)]
#[serde(rename_all = "camelCase")]
pub struct OgrSourceParameters {
    pub dataset: DatasetId,
    pub attribute_projection: Option<Vec<String>>,
}

pub type OgrSource = SourceOperator<OgrSourceParameters>;

///  - `file_name`: path to the input file
///  - `layer_name`: name of the layer to load
///  - `time`: the type of the time attribute(s)
///  - `columns`: a mapping of the columns to data, time, space. Columns that are not listed are skipped when parsing.
///  - `force_ogr_time_filter`: bool. force external time filter via ogr layer, even though data types don't match. Might not work
///  - `force_ogr_spatial_filter`: bool. force external spatial filter via ogr layer.
///    (result: empty collection), but has better performance for wfs requests (optional, false if not provided)
///  - `on_error`: specify the type of error handling
///  - `provenance`: specify the provenance of a file
#[derive(Clone, Debug, PartialEq, Deserialize, Serialize)]
#[serde(rename_all = "camelCase")]
pub struct OgrSourceDataset {
    pub file_name: PathBuf,
    pub layer_name: String,
    pub data_type: Option<VectorDataType>,
    #[serde(default)]
    pub time: OgrSourceDatasetTimeType,
    pub columns: Option<OgrSourceColumnSpec>,
    #[serde(default)]
    pub force_ogr_time_filter: bool,
    #[serde(default)]
    pub force_ogr_spatial_filter: bool,
    pub on_error: OgrSourceErrorSpec,
    pub provenance: Option<ProvenanceInformation>,
    pub sql_query: Option<String>,
}

impl OgrSourceDataset {
    pub fn project_columns(&mut self, attribute_projection: &Option<Vec<String>>) {
        if let Some(columns) = self.columns.as_mut() {
            columns.project_columns(attribute_projection);
        }
    }
}

/// The type of the time attribute(s):
///  - "none": no time information is mapped
///  - "start": only start information is mapped. duration has to specified in the duration attribute
///  - "start+end": start and end information is mapped
///  - "start+duration": start and duration information is mapped
///
/// There are different options within these variants:
///  - `start_field` and `end_field`: the name of the field that contains time information
///  - `start_format` and `start_format`: a mapping of a field type to a time value (cf. `OgrSourceDatasetTimeType`)
///  - `duration`: the duration of the time validity for all features in the file
#[derive(Clone, Debug, PartialEq, Deserialize, Serialize)]
#[serde(rename_all = "camelCase", tag = "type")]
pub enum OgrSourceDatasetTimeType {
    None,
    #[serde(rename_all = "camelCase")]
    Start {
        start_field: String,
        start_format: OgrSourceTimeFormat,
        duration: OgrSourceDurationSpec,
    },
    #[serde(rename = "start+end")]
    #[serde(rename_all = "camelCase")]
    StartEnd {
        start_field: String,
        start_format: OgrSourceTimeFormat,
        end_field: String,
        end_format: OgrSourceTimeFormat,
    },
    #[serde(rename = "start+duration")]
    #[serde(rename_all = "camelCase")]
    StartDuration {
        start_field: String,
        start_format: OgrSourceTimeFormat,
        duration_field: String,
    },
}

/// If no time is specified, expect to parse none
impl Default for OgrSourceDatasetTimeType {
    fn default() -> Self {
        Self::None
    }
}

///  A mapping for a column to the start time [if time != "none"]
///   - format: define the format of the column
///   - "custom": define a custom format in the attribute `custom_format`
///   - "seconds": time column is numeric and contains seconds as UNIX timestamp
///   - "auto": time is parsed by OGR
#[derive(Clone, Debug, PartialEq, Deserialize, Serialize)]
#[serde(tag = "format")]
#[serde(rename_all = "camelCase")]
pub enum OgrSourceTimeFormat {
    #[serde(rename_all = "camelCase")]
    Custom {
        custom_format: String,
    },
    Seconds,
    Auto,
}

impl Default for OgrSourceTimeFormat {
    fn default() -> Self {
        Self::Auto
    }
}

/// A mapping of the columns to data, time, space. Columns that are not listed are skipped when parsing.
///  - x: the name of the column containing the x coordinate (or the wkt string) [if CSV file]
///  - y: the name of the column containing the y coordinate [if CSV file with y column]
///  - float: an array of column names containing float values
///  - int: an array of column names containing int values
///  - text: an array of column names containing alpha-numeric values
#[derive(Clone, Debug, PartialEq, Deserialize, Serialize)]
pub struct OgrSourceColumnSpec {
    pub x: String,
    pub y: Option<String>,
    pub int: Vec<String>,
    pub float: Vec<String>,
    pub text: Vec<String>,
}

impl OgrSourceColumnSpec {
    pub fn project_columns(&mut self, attribute_projection: &Option<Vec<String>>) {
        let attributes: HashSet<&String> =
            if let Some(attribute_projection) = attribute_projection.as_ref() {
                attribute_projection.iter().collect()
            } else {
                return;
            };

        self.int.retain(|attribute| attributes.contains(attribute));
        self.float
            .retain(|attribute| attributes.contains(attribute));
        self.text.retain(|attribute| attributes.contains(attribute));
    }
}

/// Specify the type of error handling
///  - "ignore": invalid column values are kept as null, missing/invalid geom features are skipped
///  - "abort": invalid column values and missing/invalid geoms result in abort
#[derive(Copy, Clone, Debug, PartialEq, Deserialize, Serialize)]
#[serde(rename_all = "lowercase")]
pub enum OgrSourceErrorSpec {
    Ignore,
    Abort,
}

impl OgrSourceErrorSpec {
    /// handle the given error depending on the spec
    fn on_error<T>(self, error: error::Error) -> Result<Option<T>> {
        match self {
            OgrSourceErrorSpec::Ignore => Ok(None),
            OgrSourceErrorSpec::Abort => Err(error),
        }
    }
}

#[derive(Copy, Clone, Debug, PartialEq, Deserialize, Serialize)]
#[serde(rename_all = "camelCase", tag = "type")]
pub enum OgrSourceDurationSpec {
    Infinite,
    Zero,
    Value(TimeStep),
}

impl Add<OgrSourceDurationSpec> for TimeInstance {
    type Output = Result<TimeInstance>;

    fn add(self, rhs: OgrSourceDurationSpec) -> Self::Output {
        match rhs {
            OgrSourceDurationSpec::Infinite => Ok(TimeInstance::MAX),
            OgrSourceDurationSpec::Zero => Ok(self),
            OgrSourceDurationSpec::Value(step) => (self + step).context(error::DataType),
        }
    }
}

#[derive(Clone, Debug)]
pub struct OgrSourceState {
    dataset_information:
        Box<dyn MetaData<OgrSourceDataset, VectorResultDescriptor, VectorQueryRectangle>>,
    params: OgrSourceParameters,
}

pub struct InitializedOgrSource {
    result_descriptor: VectorResultDescriptor,
    state: OgrSourceState,
}

#[typetag::serde]
#[async_trait]
impl VectorOperator for OgrSource {
    async fn initialize(
        self: Box<Self>,
        context: &dyn crate::engine::ExecutionContext,
    ) -> Result<Box<dyn crate::engine::InitializedVectorOperator>> {
        let info: Box<
            dyn MetaData<OgrSourceDataset, VectorResultDescriptor, VectorQueryRectangle>,
        > = context.meta_data(&self.params.dataset).await?;

        let initialized_source = InitializedOgrSource {
            result_descriptor: info.result_descriptor().await?,
            state: OgrSourceState {
                dataset_information: info,
                params: self.params,
            },
        };

        Ok(initialized_source.boxed())
    }
}

impl OgrSource {
    fn ogr_geometry_type(geometry: &gdal::vector::Geometry) -> VectorDataType {
        match geometry.geometry_type() {
            OGRwkbGeometryType::wkbPoint | OGRwkbGeometryType::wkbMultiPoint => {
                VectorDataType::MultiPoint
            }
            OGRwkbGeometryType::wkbLineString | OGRwkbGeometryType::wkbMultiLineString => {
                VectorDataType::MultiLineString
            }
            OGRwkbGeometryType::wkbPolygon | OGRwkbGeometryType::wkbMultiPolygon => {
                VectorDataType::MultiPolygon
            }
            _ => {
                // TODO: is *data* a reasonable fallback type? or throw an error?
                VectorDataType::Data
            }
        }
    }
}

impl InitializedVectorOperator for InitializedOgrSource {
    fn query_processor(&self) -> Result<TypedVectorQueryProcessor> {
        // TODO: simplify with macro
        Ok(match self.result_descriptor.data_type {
            VectorDataType::Data => TypedVectorQueryProcessor::Data(
                OgrSourceProcessor::new(self.state.dataset_information.clone()).boxed(),
            ),
            VectorDataType::MultiPoint => TypedVectorQueryProcessor::MultiPoint(
                OgrSourceProcessor::new(self.state.dataset_information.clone()).boxed(),
            ),
            VectorDataType::MultiLineString => TypedVectorQueryProcessor::MultiLineString(
                OgrSourceProcessor::new(self.state.dataset_information.clone()).boxed(),
            ),
            VectorDataType::MultiPolygon => TypedVectorQueryProcessor::MultiPolygon(
                OgrSourceProcessor::new(self.state.dataset_information.clone()).boxed(),
            ),
        })
    }

    fn result_descriptor(&self) -> &VectorResultDescriptor {
        &self.result_descriptor
    }
}

pub struct OgrSourceProcessor<G>
where
    G: Geometry + ArrowTyped,
{
    dataset_information:
        Box<dyn MetaData<OgrSourceDataset, VectorResultDescriptor, VectorQueryRectangle>>,
    _collection_type: PhantomData<FeatureCollection<G>>,
}

impl<G> OgrSourceProcessor<G>
where
    G: Geometry + ArrowTyped,
{
    pub fn new(
        dataset_information: Box<
            dyn MetaData<OgrSourceDataset, VectorResultDescriptor, VectorQueryRectangle>,
        >,
    ) -> Self {
        Self {
            dataset_information,
            _collection_type: Default::default(),
        }
    }
}

#[async_trait]
impl<G> QueryProcessor for OgrSourceProcessor<G>
where
    G: Geometry + ArrowTyped + 'static + std::marker::Unpin + TryFromOgrGeometry,
    FeatureCollectionRowBuilder<G>: FeatureCollectionBuilderGeometryHandler<G>,
{
    type Output = FeatureCollection<G>;
    type SpatialBounds = BoundingBox2D;

    async fn query<'a>(
        &'a self,
        query: VectorQueryRectangle,
        ctx: &'a dyn QueryContext,
    ) -> Result<BoxStream<'a, Result<Self::Output>>> {
        Ok(OgrSourceStream::new(
            self.dataset_information.loading_info(query).await?,
            query,
            ctx.chunk_byte_size(),
        )
        .boxed())
    }
}

pub struct OgrSourceStream<G>
where
    G: Geometry + ArrowTyped,
{
    worker_thread_is_idle: bool,
    worker_thread_terminated: bool,
    poll_result_receiver: Receiver<Option<Result<FeatureCollection<G>>>>,
    work_query_sender: SyncSender<WorkQuery>,
    _geometry_type: PhantomData<G>,
}

struct WorkQuery {
    waker: Waker,
}

enum FeaturesProvider<'a> {
    Layer(Layer<'a>),
    ResultSet(ResultSet<'a>),
}

impl<'a> FeaturesProvider<'a> {
    fn features(&mut self) -> FeatureIterator {
        match self {
            FeaturesProvider::Layer(l) => l.features(),
            FeaturesProvider::ResultSet(r) => r.features(),
        }
    }
}

impl<G> OgrSourceStream<G>
where
    G: Geometry + ArrowTyped + 'static + TryFromOgrGeometry + TryFrom<TypedGeometry>,
    FeatureCollectionRowBuilder<G>: FeatureCollectionBuilderGeometryHandler<G>,
{
    pub fn new(
        dataset_information: OgrSourceDataset,
        query_rectangle: VectorQueryRectangle,
        chunk_byte_size: usize,
    ) -> Self {
        // We need two slots for the channel in case of an error: first output `Err`, then output `None` to close the `Stream`
        let (poll_result_sender, poll_result_receiver) = mpsc::sync_channel(2);
        let (work_query_sender, work_query_receiver) = mpsc::sync_channel(1);

        // This stream spawns a thread early since GDAL's data types are not `Send` and we need to create everything inside this thread.
        spawn_blocking(move || {
            let mut work_query = match work_query_receiver.recv() {
                Ok(work_query) => work_query,
                Err(_) => return, // sender disconnected, so there will be no new work
            };

            if let Err(error) = Self::compute_thread(
                &mut work_query,
                &dataset_information,
                &work_query_receiver,
                &poll_result_sender,
                &query_rectangle,
                chunk_byte_size,
            ) {
                poll_result_sender.send(Some(Err(error))).unwrap();
                poll_result_sender.send(None).unwrap();
                work_query.waker.wake();
            };
        });

        Self {
            worker_thread_is_idle: true,
            worker_thread_terminated: false,
            poll_result_receiver,
            work_query_sender,
            _geometry_type: Default::default(),
        }
    }

    fn open_csv_dataset(dataset_info: &OgrSourceDataset) -> Result<Dataset> {
        let columns = dataset_info
            .columns
            .as_ref()
            .ok_or(error::Error::OgrSourceColumnsSpecMissing)?;

        let mut dataset_options = DatasetOptions::default();

        // TODO: make column x optional or allow other indication for data collection
        if columns.x.is_empty() {
            return Ok(Dataset::open_ex(&dataset_info.file_name, dataset_options)?);
        }

        if let Some(y) = &columns.y {
            let open_opts = &[
                &format!("X_POSSIBLE_NAMES={}", columns.x),
                &format!("Y_POSSIBLE_NAMES={}", y),
                "AUTODETECT_TYPE=YES",
            ];

            dataset_options.open_options = Some(open_opts);
            return Ok(Dataset::open_ex(&dataset_info.file_name, dataset_options)?);
        }

        let open_opts = &[
            &format!("GEOM_POSSIBLE_NAMES={}", columns.x),
            "AUTODETECT_TYPE=YES",
        ];
        dataset_options.open_options = Some(open_opts);

        Ok(Dataset::open_ex(&dataset_info.file_name, dataset_options)?)
    }

    fn open_gdal_dataset(dataset_info: &OgrSourceDataset) -> Result<Dataset> {
        // TODO: reliably detect CSV files or allow defining them as such in params
        match dataset_info.file_name.extension().and_then(OsStr::to_str) {
            Some("csv" | "tsv") => Self::open_csv_dataset(dataset_info),
            _ => Ok(Dataset::open_ex(
                &dataset_info.file_name,
                DatasetOptions {
                    open_flags: GdalOpenFlags::GDAL_OF_VECTOR,
                    ..Default::default()
                },
            )?),
        }
    }

    fn compute_thread(
        work_query: &mut WorkQuery,
        dataset_information: &OgrSourceDataset,
        work_query_receiver: &Receiver<WorkQuery>,
        poll_result_sender: &SyncSender<Option<Result<FeatureCollection<G>>>>,
        query_rectangle: &VectorQueryRectangle,
        chunk_byte_size: usize,
    ) -> Result<()> {
        // TODO: add OGR time filter if forced
<<<<<<< HEAD
        let dataset = Self::open_gdal_dataset(&dataset_information)?;

        let mut use_ogr_spatial_filter = false;

        let mut features_provider = if let Some(sql) = dataset_information.sql_query.as_ref() {
            // TODO: spatial filter
            FeaturesProvider::ResultSet(
                dataset
                    .execute_sql(sql, None, Dialect::DEFAULT)?
                    .ok_or(error::Error::OgrSqlQuery)?,
            )
        } else {
            let mut layer = dataset.layer_by_name(&dataset_information.layer_name)?;

            use_ogr_spatial_filter = dataset_information.force_ogr_spatial_filter
                || layer.has_capability(gdal::vector::LayerCaps::OLCFastSpatialFilter);

            if use_ogr_spatial_filter {
                // rectangular geometry from West, South, East and North values.
                let filter_geometry = query_rectangle.spatial_bounds.try_into()?;
                // TODO: log uses spatial filter
                // TODO: use OGR_L_SetSpatialFilterRect() once GDAL crate supports it
                // NOTE: the OGR-filter may be inaccurately allowing more features that should be returned in a "strict" fashion.
                layer.set_spatial_filter(&filter_geometry);
            }

            FeaturesProvider::Layer(layer)
        };
=======
        let dataset = Self::open_gdal_dataset(dataset_information)?;
        let mut layer = dataset.layer_by_name(&dataset_information.layer_name)?;
        let use_ogr_spatial_filter = dataset_information.force_ogr_spatial_filter
            || layer.has_capability(gdal::vector::LayerCaps::OLCFastSpatialFilter);

        if use_ogr_spatial_filter {
            // rectangular geometry from West, South, East and North values.
            let filter_geometry = query_rectangle.spatial_bounds.try_into()?;
            // TODO: log uses spatial filter
            // TODO: use OGR_L_SetSpatialFilterRect() once GDAL crate supports it
            // NOTE: the OGR-filter may be inaccurately allowing more features that should be returned in a "strict" fashion.
            layer.set_spatial_filter(&filter_geometry);
        }
>>>>>>> fb5a5117

        let (data_types, feature_collection_builder) =
            Self::initialize_types_and_builder(dataset_information);

        let time_extractor = Self::initialize_time_extractors(dataset_information);

        let mut features = features_provider.features().fuse().peekable();

        if features.peek().is_none() {
            // emit empty dataset and finish

            let empty_collection = feature_collection_builder
                .finish_header()
                .build()
                .map_err(Into::into);

            if poll_result_sender
                .send(Some(empty_collection))
                .and_then(|_| poll_result_sender.send(None))
                .is_ok()
            {
                work_query.waker.wake_by_ref();
            }

            return Ok(());
        }

        let mut emitted_non_empty_collections = false;

        while features.peek().is_some() {
            let batch_result = Self::compute_batch(
                &mut features,
                feature_collection_builder.clone(),
                dataset_information,
                &data_types,
                query_rectangle,
                &time_extractor,
                chunk_byte_size,
                use_ogr_spatial_filter,
            );

            let is_empty = batch_result
                .as_ref()
                .map_or(false, FeatureCollection::is_empty);

            // don't emit an empty collection if there were non-empty results previously
            if is_empty && emitted_non_empty_collections {
                break;
            }

            emitted_non_empty_collections = true;

            match poll_result_sender.send(Some(batch_result)) {
                Ok(_) => work_query.waker.wake_by_ref(),
                Err(_) => return Ok(()), // receiver disconnected, so this thread can abort
            };

            *work_query = match work_query_receiver.recv() {
                Ok(work_query) => work_query,
                Err(_) => return Ok(()), // sender disconnected, so there will be no new work
            };
        }

        if poll_result_sender.send(None).is_ok() {
            work_query.waker.wake_by_ref();
        }

        Ok(())
    }

    fn create_time_parser(
        time_format: &OgrSourceTimeFormat,
    ) -> Box<dyn Fn(FieldValue) -> Result<TimeInstance> + '_> {
        debug!("{:?}", time_format);

        match time_format {
            OgrSourceTimeFormat::Auto => Box::new(move |field: FieldValue| match field {
                FieldValue::DateValue(value) => Ok(value.and_hms(0, 0, 0).naive_utc().into()),
                FieldValue::DateTimeValue(value) => Ok(value.naive_utc().into()),
                _ => Err(Error::OgrFieldValueIsNotDateTime),
            }),
            OgrSourceTimeFormat::Custom { custom_format } => Box::new(move |field: FieldValue| {
                let date = field.into_string().ok_or(Error::OgrFieldValueIsNotString)?;
                let date_time_result = DateTime::parse_from_str(&date, custom_format)
                    .map(|t| t.timestamp_millis())
                    .or_else(|_| {
                        NaiveDateTime::parse_from_str(&date, custom_format)
                            .map(|n| n.timestamp_millis())
                    })
                    .or_else(|_| {
                        NaiveDate::parse_from_str(&date, custom_format)
                            .map(|d| d.and_hms(0, 0, 0).timestamp_millis())
                    });
                Ok(date_time_result?.try_into()?)
            }),
            OgrSourceTimeFormat::Seconds => Box::new(move |field: FieldValue| match field {
                FieldValue::IntegerValue(v) => {
                    TimeInstance::from_millis(i64::from(v) * 1000).context(error::DataType)
                }
                FieldValue::Integer64Value(v) => {
                    TimeInstance::from_millis(v * 1000).context(error::DataType)
                }
                FieldValue::StringValue(v) => DateTime::parse_from_str(&v, "%s")
                    .context(error::TimeParse)
                    .and_then(|d| d.timestamp_millis().try_into().context(error::DataType)),
                _ => Err(Error::OgrFieldValueIsNotValidForSeconds),
            }),
        }
    }

    fn initialize_time_extractors(
        dataset_information: &OgrSourceDataset,
    ) -> Box<dyn Fn(&Feature) -> Result<TimeInterval> + '_> {
        // TODO: exploit rust-gdal `datetime` feature

        match &dataset_information.time {
            OgrSourceDatasetTimeType::None => {
                Box::new(move |_feature: &Feature| Ok(TimeInterval::default()))
            }
            OgrSourceDatasetTimeType::Start {
                start_field,
                start_format,
                duration,
            } => {
                let time_start_parser = Self::create_time_parser(start_format);

                Box::new(move |feature: &Feature| {
                    let field_value = feature.field(&start_field)?;
                    if let Some(field_value) = field_value {
                        let time_start = time_start_parser(field_value)?;
                        TimeInterval::new(time_start, (time_start + *duration)?).map_err(Into::into)
                    } else {
                        // TODO: throw error or use some user defined default time (like for geometries)?
                        Ok(TimeInterval::default())
                    }
                })
            }
            OgrSourceDatasetTimeType::StartEnd {
                start_field,
                start_format,
                end_field,
                end_format,
            } => {
                let time_start_parser = Self::create_time_parser(start_format);
                let time_end_parser = Self::create_time_parser(end_format);

                Box::new(move |feature: &Feature| {
                    let start_field_value = feature.field(&start_field)?;
                    let end_field_value = feature.field(&end_field)?;

                    if let (Some(start_field_value), Some(end_field_value)) =
                        (start_field_value, end_field_value)
                    {
                        let time_start = time_start_parser(start_field_value)?;
                        let time_end = time_end_parser(end_field_value)?;

                        TimeInterval::new(time_start, time_end).map_err(Into::into)
                    } else {
                        // TODO: throw error or use some user defined default time (like for geometries)?
                        Ok(TimeInterval::default())
                    }
                })
            }
            OgrSourceDatasetTimeType::StartDuration {
                start_field,
                start_format,
                duration_field,
            } => {
                let time_start_parser = Self::create_time_parser(start_format);

                Box::new(move |feature: &Feature| {
                    let start_field_value = feature.field(&start_field)?;
                    let duration_field_value = feature.field(&duration_field)?;

                    if let (Some(start_field_value), Some(duration_field_value)) =
                        (start_field_value, duration_field_value)
                    {
                        let time_start = time_start_parser(start_field_value)?;
                        let duration = i64::from(
                            duration_field_value
                                .into_int()
                                .ok_or(Error::OgrFieldValueIsNotValidForSeconds)?,
                        );

                        TimeInterval::new(time_start, time_start + duration).map_err(Into::into)
                    } else {
                        // TODO: throw error or use some user defined default time (like for geometries)?
                        Ok(TimeInterval::default())
                    }
                })
            }
        }
    }

    fn initialize_types_and_builder(
        dataset_information: &OgrSourceDataset,
    ) -> (
        HashMap<String, FeatureDataType>,
        FeatureCollectionBuilder<G>,
    ) {
        let mut data_types = HashMap::new();
        let mut feature_collection_builder = FeatureCollection::<G>::builder();
        // TODO: what to do if there is nothing specified?
        if let Some(ref column_spec) = dataset_information.columns {
            // TODO: error handling instead of unwrap
            for attribute in &column_spec.int {
                data_types.insert(attribute.clone(), FeatureDataType::Int);
                feature_collection_builder
                    .add_column(attribute.clone(), FeatureDataType::Int)
                    .unwrap();
            }
            for attribute in &column_spec.float {
                data_types.insert(attribute.clone(), FeatureDataType::Float);
                feature_collection_builder
                    .add_column(attribute.clone(), FeatureDataType::Float)
                    .unwrap();
            }
            for attribute in &column_spec.text {
                data_types.insert(attribute.clone(), FeatureDataType::Text);
                feature_collection_builder
                    .add_column(attribute.clone(), FeatureDataType::Text)
                    .unwrap();
            }
        }
        (data_types, feature_collection_builder)
    }

    #[allow(clippy::too_many_arguments)]
    fn compute_batch(
        feature_iterator: &mut Peekable<Fuse<FeatureIterator<'_>>>,
        feature_collection_builder: FeatureCollectionBuilder<G>,
        dataset_information: &OgrSourceDataset,
        data_types: &HashMap<String, FeatureDataType>,
        query_rectangle: &VectorQueryRectangle,
        time_extractor: &dyn Fn(&Feature) -> Result<TimeInterval>,
        chunk_byte_size: usize,
        was_spatial_filtered_by_ogr: bool,
    ) -> Result<FeatureCollection<G>> {
        let mut builder = feature_collection_builder.finish_header();

        for feature in feature_iterator {
            if let Err(error) = Self::add_feature_to_batch(
                dataset_information.on_error,
                data_types,
                query_rectangle,
                time_extractor,
                &mut builder,
                &feature,
                dataset_information.force_ogr_time_filter,
                was_spatial_filtered_by_ogr,
            ) {
                match dataset_information.on_error {
                    OgrSourceErrorSpec::Ignore => continue,
                    OgrSourceErrorSpec::Abort => return Err(error),
                }
            }

            if !builder.is_empty() && builder.byte_size() >= chunk_byte_size {
                break;
            }
        }

        builder.build().map_err(Into::into)
    }

    #[allow(clippy::too_many_arguments)]
    fn add_feature_to_batch(
        error_spec: OgrSourceErrorSpec,
        data_types: &HashMap<String, FeatureDataType>,
        query_rectangle: &VectorQueryRectangle,
        time_extractor: &dyn Fn(&Feature) -> Result<TimeInterval, Error>,
        builder: &mut FeatureCollectionRowBuilder<G>,
        feature: &Feature,
        was_time_filtered_by_ogr: bool,
        was_spatial_filtered_by_ogr: bool,
    ) -> Result<()> {
        let time_interval = time_extractor(feature)?;

        // filter out data items not in the query time interval
        if !was_time_filtered_by_ogr && !time_interval.intersects(&query_rectangle.time_interval) {
            return Ok(());
        }

        let geometry: G =
            <G as TryFromOgrGeometry>::try_from(feature.geometry_by_index(0).map_err(Into::into))?;

        // filter out geometries that are not contained in the query's bounding box
        if !was_spatial_filtered_by_ogr
            && !geometry.intersects_bbox(&query_rectangle.spatial_bounds)
        {
            return Ok(());
        }

        builder.push_generic_geometry(geometry)?;
        builder.push_time_interval(time_interval)?;

        for (column, data_type) in data_types {
            let field = feature.field(&column);

            match data_type {
                FeatureDataType::Text => {
                    #[allow(clippy::match_same_arms)]
                    let text_option = match field {
                        Ok(Some(FieldValue::IntegerValue(v))) => Some(v.to_string()),
                        Ok(Some(FieldValue::Integer64Value(v))) => Some(v.to_string()),
                        Ok(Some(FieldValue::StringValue(s))) => Some(s),
                        Ok(Some(FieldValue::RealValue(v))) => Some(v.to_string()),
                        Ok(None) => None,
                        Ok(Some(_)) => error_spec.on_error(Error::OgrColumnFieldTypeMismatch)?, // TODO: handle other types
                        Err(e) => error_spec.on_error(Error::Gdal { source: e })?,
                    };

                    builder.push_data(column, FeatureDataValue::NullableText(text_option))?;
                }
                FeatureDataType::Float => {
                    #[allow(clippy::match_same_arms)]
                    let value_option = match field {
                        Ok(Some(FieldValue::IntegerValue(v))) => Some(f64::from(v)),
                        Ok(Some(FieldValue::StringValue(s))) => f64::from_str(&s).ok(),
                        Ok(Some(FieldValue::RealValue(v))) => Some(v),
                        Ok(None) => None,
                        Ok(Some(_)) => error_spec.on_error(Error::OgrColumnFieldTypeMismatch)?, // TODO: handle other types
                        Err(e) => error_spec.on_error(Error::Gdal { source: e })?,
                    };

                    builder.push_data(column, FeatureDataValue::NullableFloat(value_option))?;
                }
                FeatureDataType::Int => {
                    #[allow(clippy::match_same_arms)]
                    let value_option = match field {
                        Ok(Some(FieldValue::IntegerValue(v))) => Some(i64::from(v)),
                        Ok(Some(FieldValue::Integer64Value(v))) => Some(v),
                        Ok(Some(FieldValue::StringValue(s))) => i64::from_str(&s).ok(),
                        Ok(Some(FieldValue::RealValue(v))) => Some(v as i64),
                        Ok(None) => None,
                        Ok(Some(_)) => error_spec.on_error(Error::OgrColumnFieldTypeMismatch)?, // TODO: handle other types
                        Err(e) => error_spec.on_error(Error::Gdal { source: e })?,
                    };

                    builder.push_data(column, FeatureDataValue::NullableInt(value_option))?;
                }
                FeatureDataType::Category => return Err(Error::OgrColumnFieldTypeMismatch), // TODO: implement
            }
        }

        builder.finish_row();

        Ok(())
    }
}

impl<G> Stream for OgrSourceStream<G>
where
    G: Geometry + ArrowTyped + 'static + std::marker::Unpin,
{
    type Item = Result<FeatureCollection<G>>;

    fn poll_next(mut self: Pin<&mut Self>, cx: &mut Context<'_>) -> Poll<Option<Self::Item>> {
        if self.worker_thread_terminated {
            // error was sent out previously, now stop the stream
            return Poll::Ready(None);
        }

        match self.poll_result_receiver.try_recv() {
            Ok(poll_result) => {
                self.as_mut().worker_thread_is_idle = true;

                return Poll::Ready(poll_result);
            }
            Err(TryRecvError::Empty) => {
                // nothing to do
            }
            Err(TryRecvError::Disconnected) => {
                self.as_mut().worker_thread_terminated = true;

                return Poll::Ready(Some(Err(Error::WorkerThread {
                    reason: "Channel on worker thread died".to_string(),
                })));
            }
        };

        if self.worker_thread_is_idle {
            let work_query = WorkQuery {
                waker: cx.waker().clone(),
            };

            match self.work_query_sender.try_send(work_query) {
                Ok(_) => {
                    self.as_mut().worker_thread_is_idle = true;
                }

                Err(TrySendError::Full(_)) => {
                    // The thread has still work to do
                }

                Err(TrySendError::Disconnected(_)) => {
                    self.as_mut().worker_thread_terminated = true;

                    return Poll::Ready(Some(Err(Error::WorkerThread {
                        reason: "Channel on worker thread died".to_string(),
                    })));
                }
            };
        }

        Poll::Pending
    }
}

// use `TryFrom` in `datatypes` if this is used on more than one occasion
pub trait TryFromOgrGeometry: Sized {
    fn try_from(geometry: Result<&gdal::vector::Geometry>) -> Result<Self>;
}

/// Implement direct conversions from OGR geometries to our geometries
/// Unfortunately, we cannot convert to `geo`'s geometries since the implementation panics on unknown types.
impl TryFromOgrGeometry for MultiPoint {
    fn try_from(geometry: Result<&gdal::vector::Geometry>) -> Result<Self> {
        fn coordinate(geometry: &gdal::vector::Geometry) -> Coordinate2D {
            let (x, y, _) = geometry.get_point(0);
            Coordinate2D::new(x, y)
        }

        let geometry = geometry?;

        match geometry.geometry_type() {
            OGRwkbGeometryType::wkbPoint => Ok(MultiPoint::new(vec![coordinate(geometry)])?),
            OGRwkbGeometryType::wkbMultiPoint => {
                let coordinates = (0..geometry.geometry_count())
                    .map(|i| coordinate(&unsafe { geometry.get_unowned_geometry(i) }))
                    .collect();

                Ok(MultiPoint::new(coordinates)?)
            }
            _ => Err(Error::InvalidType {
                expected: format!("{:?}", VectorDataType::MultiPoint),
                found: format!("{:?}", OgrSource::ogr_geometry_type(geometry)),
            }),
        }
    }
}

impl TryFromOgrGeometry for MultiLineString {
    fn try_from(geometry: Result<&gdal::vector::Geometry>) -> Result<Self> {
        fn coordinates(geometry: &gdal::vector::Geometry) -> Vec<Coordinate2D> {
            geometry
                .get_point_vec()
                .into_iter()
                .map(|(x, y, _z)| Coordinate2D::new(x, y))
                .collect()
        }

        let geometry = geometry?;

        match geometry.geometry_type() {
            OGRwkbGeometryType::wkbLineString => {
                Ok(MultiLineString::new(vec![coordinates(geometry)])?)
            }
            OGRwkbGeometryType::wkbMultiLineString => Ok(MultiLineString::new(
                (0..geometry.geometry_count())
                    .map(|i| coordinates(&unsafe { geometry.get_unowned_geometry(i) }))
                    .collect(),
            )?),
            _ => Err(Error::InvalidType {
                expected: format!("{:?}", VectorDataType::MultiPoint),
                found: format!("{:?}", OgrSource::ogr_geometry_type(geometry)),
            }),
        }
    }
}

impl TryFromOgrGeometry for MultiPolygon {
    fn try_from(geometry: Result<&gdal::vector::Geometry>) -> Result<Self> {
        fn coordinates(geometry: &gdal::vector::Geometry) -> Vec<Coordinate2D> {
            geometry
                .get_point_vec()
                .into_iter()
                .map(|(x, y, _z)| Coordinate2D::new(x, y))
                .collect()
        }
        fn rings(geometry: &gdal::vector::Geometry) -> Vec<Vec<Coordinate2D>> {
            let ring_count = geometry.geometry_count();
            (0..ring_count)
                .map(|i| coordinates(&unsafe { geometry.get_unowned_geometry(i) }))
                .collect()
        }

        let geometry = geometry?;

        match geometry.geometry_type() {
            OGRwkbGeometryType::wkbPolygon => Ok(MultiPolygon::new(vec![rings(geometry)])?),
            OGRwkbGeometryType::wkbMultiPolygon => Ok(MultiPolygon::new(
                (0..geometry.geometry_count())
                    .map(|i| rings(&unsafe { geometry.get_unowned_geometry(i) }))
                    .collect(),
            )?),
            _ => Err(Error::InvalidType {
                expected: format!("{:?}", VectorDataType::MultiPoint),
                found: format!("{:?}", OgrSource::ogr_geometry_type(geometry)),
            }),
        }
    }
}

impl TryFromOgrGeometry for NoGeometry {
    fn try_from(_geometry: Result<&gdal::vector::Geometry>) -> Result<Self> {
        Ok(NoGeometry)
    }
}

pub trait FeatureCollectionBuilderGeometryHandler<G>
where
    G: Geometry,
{
    fn push_generic_geometry(&mut self, geometry: G) -> Result<()>;
}

impl FeatureCollectionBuilderGeometryHandler<MultiPoint>
    for FeatureCollectionRowBuilder<MultiPoint>
{
    fn push_generic_geometry(&mut self, geometry: MultiPoint) -> Result<()> {
        self.push_geometry(geometry).map_err(Into::into)
    }
}

impl FeatureCollectionBuilderGeometryHandler<MultiLineString>
    for FeatureCollectionRowBuilder<MultiLineString>
{
    fn push_generic_geometry(&mut self, geometry: MultiLineString) -> Result<()> {
        self.push_geometry(geometry).map_err(Into::into)
    }
}

impl FeatureCollectionBuilderGeometryHandler<MultiPolygon>
    for FeatureCollectionRowBuilder<MultiPolygon>
{
    fn push_generic_geometry(&mut self, geometry: MultiPolygon) -> Result<()> {
        self.push_geometry(geometry).map_err(Into::into)
    }
}

impl FeatureCollectionBuilderGeometryHandler<NoGeometry>
    for FeatureCollectionRowBuilder<NoGeometry>
{
    fn push_generic_geometry(&mut self, _geometry: NoGeometry) -> Result<()> {
        Ok(()) // do nothing
    }
}

#[cfg(test)]
mod tests {
    use super::*;

    use crate::engine::{MockExecutionContext, MockQueryContext, StaticMetaData};
    use futures::TryStreamExt;
    use geoengine_datatypes::collections::{
        DataCollection, GeometryCollection, MultiPointCollection, MultiPolygonCollection,
    };
    use geoengine_datatypes::dataset::InternalDatasetId;
    use geoengine_datatypes::primitives::{
        BoundingBox2D, FeatureData, SpatialResolution, TimeGranularity,
    };
    use geoengine_datatypes::spatial_reference::{SpatialReference, SpatialReferenceOption};
    use geoengine_datatypes::util::Identifier;
    use serde_json::json;

    #[test]
    #[allow(clippy::too_many_lines)]
    fn specification_serde() {
        let spec = OgrSourceDataset {
            file_name: "foobar.csv".into(),
            layer_name: "foobar".to_string(),
            data_type: Some(VectorDataType::MultiPoint),
            time: OgrSourceDatasetTimeType::Start {
                start_field: "start".to_string(),
                start_format: OgrSourceTimeFormat::Custom {
                    custom_format: "YYYY-MM-DD".to_string(),
                },
                duration: OgrSourceDurationSpec::Value(TimeStep {
                    granularity: TimeGranularity::Seconds,
                    step: 42,
                }),
            },
            columns: Some(OgrSourceColumnSpec {
                x: "x".to_string(),
                y: Some("y".to_string()),
                float: vec!["num".to_string()],
                int: vec!["dec1".to_string(), "dec2".to_string()],
                text: vec!["text".to_string()],
            }),
            force_ogr_time_filter: false,
            force_ogr_spatial_filter: false,
            on_error: OgrSourceErrorSpec::Ignore,
            provenance: Some(ProvenanceInformation {
                citation: "Foo Bar".to_string(),
                license: "CC".to_string(),
                uri: "foo:bar".to_string(),
            }),
            sql_query: None,
        };

        let serialized_spec = serde_json::to_string(&spec).unwrap();

        assert_eq!(
            serialized_spec,
            json!({
                "fileName": "foobar.csv",
                "layerName": "foobar",
                "dataType": "MultiPoint",
                "time": {
                    "type": "start",
                    "startField": "start",
                    "startFormat": {
                        "format": "custom",
                        "customFormat": "YYYY-MM-DD"
                    },
                    "duration": {
                        "type": "value",
                        "granularity": "Seconds",
                        "step": 42
                    }
                },
                "columns": {
                    "x": "x",
                    "y": "y",
                    "int": ["dec1", "dec2"],
                    "float": ["num"],
                    "text": ["text"]
                },
                "forceOgrTimeFilter": false,
                "forceOgrSpatialFilter": false,
                "onError": "ignore",
                "provenance": {
                    "citation": "Foo Bar",
                    "license": "CC",
                    "uri": "foo:bar"
                },
                "sqlQuery": null
            })
            .to_string()
        );

        let deserialized_spec: OgrSourceDataset = serde_json::from_str(
            &json!({
                "fileName": "foobar.csv",
                "layerName": "foobar",
                "dataType": "MultiPoint",
                "time": {
                    "type": "start",
                    "startField": "start",
                    "startFormat": {
                        "format": "custom",
                        "customFormat": "YYYY-MM-DD"
                    },
                    "duration": {
                        "type": "value",
                        "granularity": "Seconds",
                        "step": 42
                    }
                },
                "columns": {
                    "x": "x",
                    "y": "y",
                    "int": ["dec1", "dec2"],
                    "float": ["num"],
                    "text": ["text"]
                },
                "forceOgrTimeFilter": false,
                "forceOgrSpatialFilter": false,
                "onError": "ignore",
                "provenance": {
                    "citation": "Foo Bar",
                    "license": "CC",
                    "uri": "foo:bar"
                }
            })
            .to_string(),
        )
        .unwrap();

        assert_eq!(deserialized_spec, spec);
    }

    #[tokio::test]
    async fn empty_geojson() -> Result<()> {
        let dataset_information = OgrSourceDataset {
            file_name: "test-data/vector/data/empty.json".into(),
            layer_name: "empty".to_string(),
            data_type: None,
            time: OgrSourceDatasetTimeType::None,
            columns: None,
            force_ogr_time_filter: false,
            force_ogr_spatial_filter: false,
            on_error: OgrSourceErrorSpec::Ignore,
            provenance: None,
            sql_query: None,
        };

        let info = StaticMetaData {
            loading_info: dataset_information,
            result_descriptor: VectorResultDescriptor {
                data_type: VectorDataType::MultiPoint,
                spatial_reference: SpatialReferenceOption::Unreferenced,
                columns: Default::default(),
            },
            phantom: Default::default(),
        };

        let query_processor = OgrSourceProcessor::<MultiPoint>::new(Box::new(info));

        let context = MockQueryContext::new(usize::MAX);
        let query = query_processor
            .query(
                VectorQueryRectangle {
                    spatial_bounds: BoundingBox2D::new((0., 0.).into(), (1., 1.).into())?,
                    time_interval: Default::default(),
                    spatial_resolution: SpatialResolution::new(1., 1.)?,
                },
                &context,
            )
            .await
            .unwrap();

        let result: Vec<MultiPointCollection> = query.try_collect().await?;

        assert_eq!(result.len(), 1);
        assert!(result[0].is_empty());

        Ok(())
    }

    #[tokio::test]
    async fn error() -> Result<()> {
        let dataset_information = OgrSourceDataset {
            file_name: "".into(),
            layer_name: "".to_string(),
            data_type: None,
            time: OgrSourceDatasetTimeType::None,
            columns: None,
            force_ogr_time_filter: false,
            force_ogr_spatial_filter: false,
            on_error: OgrSourceErrorSpec::Ignore,
            provenance: None,
            sql_query: None,
        };

        let info = StaticMetaData {
            loading_info: dataset_information,
            result_descriptor: VectorResultDescriptor {
                data_type: VectorDataType::MultiPoint,
                spatial_reference: SpatialReferenceOption::Unreferenced,
                columns: Default::default(),
            },
            phantom: Default::default(),
        };

        let query_processor = OgrSourceProcessor::<MultiPoint>::new(Box::new(info));

        let context = MockQueryContext::new(usize::MAX);
        let query = query_processor
            .query(
                VectorQueryRectangle {
                    spatial_bounds: BoundingBox2D::new((0., 0.).into(), (1., 1.).into())?,
                    time_interval: Default::default(),
                    spatial_resolution: SpatialResolution::new(1., 1.)?,
                },
                &context,
            )
            .await
            .unwrap();

        let result: Vec<Result<MultiPointCollection>> = query.collect().await;

        assert_eq!(result.len(), 1);
        assert!(result[0].is_err());

        Ok(())
    }

    #[tokio::test]
    async fn on_error_ignore() -> Result<()> {
        let dataset_information = OgrSourceDataset {
            file_name: "test-data/vector/data/missing_geo.json".into(),
            layer_name: "missing_geo".to_string(),
            data_type: None,
            time: OgrSourceDatasetTimeType::None,
            columns: None,
            force_ogr_time_filter: false,
            force_ogr_spatial_filter: false,
            on_error: OgrSourceErrorSpec::Ignore,
            provenance: None,
            sql_query: None,
        };
        let info = StaticMetaData {
            loading_info: dataset_information,
            result_descriptor: VectorResultDescriptor {
                data_type: VectorDataType::MultiPoint,
                spatial_reference: SpatialReferenceOption::Unreferenced,
                columns: Default::default(),
            },
            phantom: Default::default(),
        };

        let query_processor = OgrSourceProcessor::<MultiPoint>::new(Box::new(info));

        let context = MockQueryContext::new(usize::MAX);
        let query = query_processor
            .query(
                VectorQueryRectangle {
                    spatial_bounds: BoundingBox2D::new((0., 0.).into(), (5., 5.).into())?,
                    time_interval: Default::default(),
                    spatial_resolution: SpatialResolution::new(1., 1.)?,
                },
                &context,
            )
            .await
            .unwrap();

        let result: Vec<MultiPointCollection> = query.try_collect().await?;

        assert_eq!(result.len(), 1);

        assert_eq!(
            result[0],
            MultiPointCollection::from_data(
                MultiPoint::many(vec![vec![(0.0, 0.1)], vec![(1.0, 1.1), (2.0, 2.1)]])?,
                vec![Default::default(); 2],
                HashMap::new(),
            )?
        );

        Ok(())
    }

    #[tokio::test]
    async fn ne_10m_ports_bbox_filter() -> Result<()> {
        let dataset = DatasetId::Internal {
            dataset_id: InternalDatasetId::new(),
        };
        let mut exe_ctx = MockExecutionContext::default();
        exe_ctx.add_meta_data::<OgrSourceDataset, VectorResultDescriptor, VectorQueryRectangle>(
            dataset.clone(),
            Box::new(StaticMetaData {
                loading_info: OgrSourceDataset {
                    file_name: "test-data/vector/data/ne_10m_ports/ne_10m_ports.shp".into(),
                    layer_name: "ne_10m_ports".to_string(),
                    data_type: Some(VectorDataType::MultiPoint),
                    time: OgrSourceDatasetTimeType::None,
                    columns: None,
                    force_ogr_time_filter: false,
                    force_ogr_spatial_filter: false,
                    on_error: OgrSourceErrorSpec::Ignore,
                    provenance: None,
                    sql_query: None,
                },
                result_descriptor: VectorResultDescriptor {
                    data_type: VectorDataType::MultiPoint,
                    spatial_reference: SpatialReference::epsg_4326().into(),
                    columns: Default::default(),
                },
                phantom: Default::default(),
            }),
        );

        let source = OgrSource {
            params: OgrSourceParameters {
                dataset,
                attribute_projection: None,
            },
        }
        .boxed()
        .initialize(&exe_ctx)
        .await?;

        assert_eq!(
            source.result_descriptor().data_type,
            VectorDataType::MultiPoint
        );
        assert_eq!(
            source.result_descriptor().spatial_reference,
            SpatialReference::epsg_4326().into()
        );

        let query_processor = source.query_processor()?.multi_point().unwrap();

        let context = MockQueryContext::new(usize::MAX);
        let query = query_processor
            .query(
                VectorQueryRectangle {
                    spatial_bounds: BoundingBox2D::new((1.85, 50.88).into(), (4.82, 52.95).into())?,
                    time_interval: Default::default(),
                    spatial_resolution: SpatialResolution::new(1., 1.)?,
                },
                &context,
            )
            .await
            .unwrap();

        let result: Vec<MultiPointCollection> = query.try_collect().await?;

        assert_eq!(result.len(), 1);
        assert_eq!(result[0].len(), 10);

        let coordinates = MultiPoint::many(vec![
            (2.933_686_69, 51.23),
            (3.204_593_64_f64, 51.336_388_89),
            (4.651_413_428, 51.805_833_33),
            (4.11, 51.95),
            (4.386_160_188, 50.886_111_11),
            (3.767_373_38, 51.114_444_44),
            (4.293_757_362, 51.297_777_78),
            (1.850_176_678, 50.965_833_33),
            (2.170_906_949, 51.021_666_67),
            (4.292_873_969, 51.927_222_22),
        ])?;

        assert_eq!(
            result[0],
            MultiPointCollection::from_data(
                coordinates,
                vec![Default::default(); 10],
                HashMap::new(),
            )?
        );

        Ok(())
    }

    #[tokio::test]
    async fn ne_10m_ports_force_spatial_filter() -> Result<()> {
        let dataset = DatasetId::Internal {
            dataset_id: InternalDatasetId::new(),
        };
        let mut exe_ctx = MockExecutionContext::default();
        exe_ctx.add_meta_data::<OgrSourceDataset, VectorResultDescriptor, VectorQueryRectangle>(
            dataset.clone(),
            Box::new(StaticMetaData {
                loading_info: OgrSourceDataset {
                    file_name: "test-data/vector/data/ne_10m_ports/ne_10m_ports.shp".into(),
                    layer_name: "ne_10m_ports".to_string(),
                    data_type: Some(VectorDataType::MultiPoint),
                    time: OgrSourceDatasetTimeType::None,
                    columns: None,
                    force_ogr_time_filter: false,
                    force_ogr_spatial_filter: true,
                    on_error: OgrSourceErrorSpec::Ignore,
                    provenance: None,
                    sql_query: None,
                },
                result_descriptor: VectorResultDescriptor {
                    data_type: VectorDataType::MultiPoint,
                    spatial_reference: SpatialReference::epsg_4326().into(),
                    columns: Default::default(),
                },
                phantom: Default::default(),
            }),
        );

        let source = OgrSource {
            params: OgrSourceParameters {
                dataset,
                attribute_projection: None,
            },
        }
        .boxed()
        .initialize(&exe_ctx)
        .await?;

        assert_eq!(
            source.result_descriptor().data_type,
            VectorDataType::MultiPoint
        );
        assert_eq!(
            source.result_descriptor().spatial_reference,
            SpatialReference::epsg_4326().into()
        );

        let query_processor = source.query_processor()?.multi_point().unwrap();

        let context = MockQueryContext::new(usize::MAX);
        let query = query_processor
            .query(
                VectorQueryRectangle {
                    spatial_bounds: BoundingBox2D::new((1.85, 50.88).into(), (4.82, 52.95).into())?,
                    time_interval: Default::default(),
                    spatial_resolution: SpatialResolution::new(1., 1.)?,
                },
                &context,
            )
            .await
            .unwrap();

        let result: Vec<MultiPointCollection> = query.try_collect().await?;

        assert_eq!(result.len(), 1);
        assert_eq!(result[0].len(), 10);

        let coordinates = MultiPoint::many(vec![
            (2.933_686_69, 51.23),
            (3.204_593_64_f64, 51.336_388_89),
            (4.651_413_428, 51.805_833_33),
            (4.11, 51.95),
            (4.386_160_188, 50.886_111_11),
            (3.767_373_38, 51.114_444_44),
            (4.293_757_362, 51.297_777_78),
            (1.850_176_678, 50.965_833_33),
            (2.170_906_949, 51.021_666_67),
            (4.292_873_969, 51.927_222_22),
        ])?;

        assert_eq!(
            result[0],
            MultiPointCollection::from_data(
                coordinates,
                vec![Default::default(); 10],
                HashMap::new(),
            )?
        );

        Ok(())
    }

    #[tokio::test]
    async fn ne_10m_ports_fast_spatial_filter() -> Result<()> {
        let dataset = DatasetId::Internal {
            dataset_id: InternalDatasetId::new(),
        };
        let mut exe_ctx = MockExecutionContext::default();
        exe_ctx.add_meta_data::<OgrSourceDataset, VectorResultDescriptor, VectorQueryRectangle>(
            dataset.clone(),
            Box::new(StaticMetaData {
                loading_info: OgrSourceDataset {
                    file_name:
                        "test-data/vector/data/ne_10m_ports/with_spatial_index/ne_10m_ports.gpkg"
                            .into(),
                    layer_name: "ne_10m_ports".to_string(),
                    data_type: Some(VectorDataType::MultiPoint),
                    time: OgrSourceDatasetTimeType::None,
                    columns: None,
                    force_ogr_time_filter: false,
                    force_ogr_spatial_filter: false,
                    on_error: OgrSourceErrorSpec::Ignore,
                    provenance: None,
                    sql_query: None,
                },
                result_descriptor: VectorResultDescriptor {
                    data_type: VectorDataType::MultiPoint,
                    spatial_reference: SpatialReference::epsg_4326().into(),
                    columns: Default::default(),
                },
                phantom: Default::default(),
            }),
        );

        let source = OgrSource {
            params: OgrSourceParameters {
                dataset,
                attribute_projection: None,
            },
        }
        .boxed()
        .initialize(&exe_ctx)
        .await?;

        assert_eq!(
            source.result_descriptor().data_type,
            VectorDataType::MultiPoint
        );
        assert_eq!(
            source.result_descriptor().spatial_reference,
            SpatialReference::epsg_4326().into()
        );

        let query_processor = source.query_processor()?.multi_point().unwrap();

        let context = MockQueryContext::new(usize::MAX);
        let query = query_processor
            .query(
                VectorQueryRectangle {
                    spatial_bounds: BoundingBox2D::new((1.85, 50.88).into(), (4.82, 52.95).into())?,
                    time_interval: Default::default(),
                    spatial_resolution: SpatialResolution::new(1., 1.)?,
                },
                &context,
            )
            .await
            .unwrap();

        let result: Vec<MultiPointCollection> = query.try_collect().await?;

        assert_eq!(result.len(), 1);
        assert_eq!(result[0].len(), 10);

        let coordinates = MultiPoint::many(vec![
            (1.850_176_678, 50.965_833_33),
            (2.170_906_949, 51.021_666_67),
            (2.933_686_69, 51.23),
            (3.204_593_64_f64, 51.336_388_89),
            (3.767_373_38, 51.114_444_44),
            (4.11, 51.95),
            (4.292_873_969, 51.927_222_22),
            (4.293_757_362, 51.297_777_78),
            (4.386_160_188, 50.886_111_11),
            (4.651_413_428, 51.805_833_33),
        ])?;

        assert_eq!(
            result[0],
            MultiPointCollection::from_data(
                coordinates,
                vec![Default::default(); 10],
                HashMap::new(),
            )?
        );

        Ok(())
    }

    #[tokio::test]
    #[allow(clippy::too_many_lines)]
    async fn ne_10m_ports_columns() -> Result<()> {
        let id = DatasetId::Internal {
            dataset_id: InternalDatasetId::new(),
        };
        let mut exe_ctx = MockExecutionContext::default();
        exe_ctx.add_meta_data::<OgrSourceDataset, VectorResultDescriptor, VectorQueryRectangle>(
            id.clone(),
            Box::new(StaticMetaData {
                loading_info: OgrSourceDataset {
                    file_name: "test-data/vector/data/ne_10m_ports/ne_10m_ports.shp".into(),
                    layer_name: "ne_10m_ports".to_string(),
                    data_type: Some(VectorDataType::MultiPoint),
                    time: OgrSourceDatasetTimeType::None,
                    columns: Some(OgrSourceColumnSpec {
                        x: "".to_string(),
                        y: None,
                        int: vec!["scalerank".to_string()],
                        float: vec!["natlscale".to_string()],
                        text: vec![
                            "featurecla".to_string(),
                            "name".to_string(),
                            "website".to_string(),
                        ],
                    }),
                    force_ogr_time_filter: false,
                    force_ogr_spatial_filter: false,
                    on_error: OgrSourceErrorSpec::Ignore,
                    provenance: None,
                    sql_query: None,
                },
                result_descriptor: VectorResultDescriptor {
                    data_type: VectorDataType::MultiPoint,
                    spatial_reference: SpatialReference::epsg_4326().into(),
                    columns: [
                        ("natlscale".to_string(), FeatureDataType::Float),
                        ("scalerank".to_string(), FeatureDataType::Int),
                        ("featurecla".to_string(), FeatureDataType::Int),
                        ("name".to_string(), FeatureDataType::Text),
                        ("website".to_string(), FeatureDataType::Text),
                    ]
                    .iter()
                    .cloned()
                    .collect(),
                },
                phantom: Default::default(),
            }),
        );

        let source = OgrSource {
            params: OgrSourceParameters {
                dataset: id.clone(),
                attribute_projection: None,
            },
        }
        .boxed()
        .initialize(&exe_ctx)
        .await?;

        assert_eq!(
            source.result_descriptor().data_type,
            VectorDataType::MultiPoint
        );
        assert_eq!(
            source.result_descriptor().spatial_reference,
            SpatialReference::epsg_4326().into()
        );

        let query_processor = source.query_processor()?.multi_point().unwrap();

        let context = MockQueryContext::new(usize::MAX);
        let query = query_processor
            .query(
                VectorQueryRectangle {
                    spatial_bounds: BoundingBox2D::new((1.85, 50.88).into(), (4.82, 52.95).into())?,
                    time_interval: Default::default(),
                    spatial_resolution: SpatialResolution::new(1., 1.)?,
                },
                &context,
            )
            .await
            .unwrap();

        let result: Vec<MultiPointCollection> = query.try_collect().await?;

        assert_eq!(result.len(), 1);
        assert_eq!(result[0].len(), 10);

        let coordinates = MultiPoint::many(vec![
            (2.933_686_69, 51.23),
            (3.204_593_64_f64, 51.336_388_89),
            (4.651_413_428, 51.805_833_33),
            (4.11, 51.95),
            (4.386_160_188, 50.886_111_11),
            (3.767_373_38, 51.114_444_44),
            (4.293_757_362, 51.297_777_78),
            (1.850_176_678, 50.965_833_33),
            (2.170_906_949, 51.021_666_67),
            (4.292_873_969, 51.927_222_22),
        ])?;

        let natlscale = FeatureData::NullableFloat(
            [5.0_f64, 5.0, 5.0, 10.0, 20.0, 20.0, 30.0, 30.0, 30.0, 30.0]
                .iter()
                .map(|v| Some(*v))
                .collect(),
        );

        let scalerank = FeatureData::NullableInt(
            [8, 8, 8, 7, 6, 6, 5, 5, 5, 5]
                .iter()
                .map(|v| Some(*v))
                .collect(),
        );

        let featurecla = FeatureData::NullableText(
            [
                "Port", "Port", "Port", "Port", "Port", "Port", "Port", "Port", "Port", "Port",
            ]
            .iter()
            .map(|&v| Some(v.to_string()))
            .collect(),
        );

        let website = FeatureData::NullableText(
            [
                "www.portofoostende.be",
                "www.zeebruggeport.be",
                "",
                "",
                "www.portdebruxelles.irisnet.be",
                "www.havengent.be",
                "www.portofantwerp.be",
                "www.calais-port.com",
                "www.portdedunkerque.fr",
                "www.portofrotterdam.com",
            ]
            .iter()
            .map(|&v| {
                if v.is_empty() {
                    None
                } else {
                    Some(v.to_string())
                }
            })
            .collect(),
        );

        let name = FeatureData::NullableText(
            [
                "Oostende (Ostend)",
                "Zeebrugge",
                "Dordrecht",
                "Europoort",
                "Brussel (Bruxelles)",
                "Gent (Ghent)",
                "Antwerpen",
                "Calais",
                "Dunkerque",
                "Rotterdam",
            ]
            .iter()
            .map(|&v| Some(v.to_string()))
            .collect(),
        );

        assert_eq!(
            result[0],
            MultiPointCollection::from_data(
                coordinates,
                vec![Default::default(); 10],
                [
                    ("natlscale".to_string(), natlscale),
                    ("scalerank".to_string(), scalerank),
                    ("featurecla".to_string(), featurecla),
                    ("website".to_string(), website),
                    ("name".to_string(), name),
                ]
                .iter()
                .cloned()
                .collect(),
            )?
        );

        Ok(())
    }

    #[tokio::test]
    #[allow(clippy::too_many_lines)]
    async fn ne_10m_ports() -> Result<()> {
        let id = DatasetId::Internal {
            dataset_id: InternalDatasetId::new(),
        };
        let mut exe_ctx = MockExecutionContext::default();
        exe_ctx.add_meta_data::<OgrSourceDataset, VectorResultDescriptor, VectorQueryRectangle>(
            id.clone(),
            Box::new(StaticMetaData {
                loading_info: OgrSourceDataset {
                    file_name: "test-data/vector/data/ne_10m_ports/ne_10m_ports.shp".into(),
                    layer_name: "ne_10m_ports".to_string(),
                    data_type: Some(VectorDataType::MultiPoint),
                    time: OgrSourceDatasetTimeType::None,
                    columns: None,
                    force_ogr_time_filter: false,
                    force_ogr_spatial_filter: false,
                    on_error: OgrSourceErrorSpec::Ignore,
                    provenance: None,
                    sql_query: None,
                },
                result_descriptor: VectorResultDescriptor {
                    data_type: VectorDataType::MultiPoint,
                    spatial_reference: SpatialReference::epsg_4326().into(),
                    columns: Default::default(),
                },
                phantom: Default::default(),
            }),
        );

        let source = OgrSource {
            params: OgrSourceParameters {
                dataset: id.clone(),
                attribute_projection: None,
            },
        }
        .boxed()
        .initialize(&exe_ctx)
        .await?;

        assert_eq!(
            source.result_descriptor().data_type,
            VectorDataType::MultiPoint
        );
        assert_eq!(
            source.result_descriptor().spatial_reference,
            SpatialReference::epsg_4326().into()
        );

        let query_processor = source.query_processor()?.multi_point().unwrap();

        let context = MockQueryContext::new(usize::MAX);
        let query = query_processor
            .query(
                VectorQueryRectangle {
                    spatial_bounds: BoundingBox2D::new(
                        (-180.0, -90.0).into(),
                        (180.0, 90.0).into(),
                    )?,
                    time_interval: Default::default(),
                    spatial_resolution: SpatialResolution::new(1., 1.)?,
                },
                &context,
            )
            .await
            .unwrap();

        let result: Vec<MultiPointCollection> = query.try_collect().await?;

        assert_eq!(result.len(), 1);
        assert_eq!(result[0].len(), 1081);

        let coordinates = MultiPoint::many(vec![
            (-69.923_557_13, 12.4375),
            (-58.951_413_43, -34.153_333_33),
            (-59.004_947, -34.098_888_89),
            (-62.100_883_39, -38.894_444_44),
            (-62.300_530_04, -38.783_055_56),
            (-62.259_893_99, -38.791_944_44),
            (-61.852_296_82, 17.122_777_78),
            (115.738_103_7, -32.0475),
            (151.209_540_6, -33.973_055_56),
            (151.284_216_7, -23.851_111_11),
            (2.933_686_69, 51.23),
            (3.204_593_64_f64, 51.336_388_89),
            (27.458_303_89, 42.47),
            (50.607_597_17, 26.198_611_11),
            (50.658_833_92, 26.158_611_11),
            (-64.673_027_09, 32.379_444_44),
            (-38.473_203_77, -3.7075),
            (-43.124_617_2, -22.879_166_67),
            (-48.635_453_47, -26.238_055_56),
            (-65.467_726_74, 47.034_444_44),
            (-53.956_890_46, 48.163_333_33),
            (-124.924_440_5, 49.670_833_33),
            (-123.434_393_4, 48.436_388_89),
            (-55.751_060_07, 47.100_277_78),
            (-60.239_340_4, 46.208_888_89),
            (-64.924_617_2, 47.796_388_89),
            (-71.052_650_18, 48.43),
            (-57.936_336_87, 48.960_555_56),
            (-65.752_296_82, 44.625_277_78),
            (-53.217_020_02, 47.690_277_78),
            (-62.704_416_96, 45.674_722_22),
            (-65.317_726_74, 43.749_722_22),
            (-73.118_080_09, 46.041_111_11),
            (-56.059_893_99, 49.499_722_22),
            (-52.692_343_93, 47.5625),
            (-73.153_356_89, -37.028_333_33),
            (-73.158_480_57, -37.098_055_56),
            (-73.102_296_82, -36.705_277_78),
            (-71.618_080_09, -33.5875),
            (121.441_813_9, 28.690_277_78),
            (119.585_983_5, 39.906_666_67),
            (114.26702, 22.574_166_67),
            (122.235_100_1, 40.695_833_33),
            (-83.074_087_16, 10.005_555_56),
            (-75.703_356_89, 20.919_166_67),
            (-79.469_316_84, 22.529_166_67),
            (-80.007_597_17, 22.940_277_78),
            (-77.239_517_08, 21.563_055_56),
            (33.940_047_11, 35.127_777_78),
            (8.707_243_816, 53.864_722_22),
            (9.835_806_832, 54.473_611_11),
            (8.489_517_079, 53.4875),
            (7.368_963_486, 53.096_388_89),
            (11.439_163_72, 53.906_388_89),
            (10.806_890_46, 55.298_888_89),
            (12.617_020_02, 56.034_444_44),
            (10.524_970_55, 55.466_388_89),
            (10.788_103_65, 55.306_944_44),
            (10.541_460_54, 57.437_777_78),
            (9.504_416_961, 55.251_111_11),
            (9.868_433_451, 55.854_166_67),
            (11.085_983_51, 55.669_444_44),
            (9.493_404_005, 55.492_777_78),
            (11.121_083_63, 54.832_222_22),
            (11.857_067_14, 54.770_833_33),
            (10.052_650_18, 56.460_277_78),
            (10.704_947, 54.939_722_22),
            (10.617_020_02, 55.058_611_11),
            (9.551_943_463, 55.705_555_56),
            (10.588_810_37, 57.718_611_11),
            (-70.700_530_04, 19.803_611_11),
            (-70.018_080_09, 18.420_277_78),
            (0.071_260_306, 35.934_444_44),
            (31.759_187_28, 31.466_666_67),
            (33.941_283_86, 26.742_222_22),
            (-5.400_353_357, 36.147_777_78),
            (-5.920_023_557, 43.578_611_11),
            (-8.250_883_392, 43.479_722_22),
            (-6.935_806_832, 37.192_777_78),
            (-1.918_786_808, 43.323_333_33),
            (-6.334_570_082, 36.619_444_44),
            (-6.258_833_922, 36.52),
            (26.941_813_9, 60.461_111_11),
            (24.616_666_67, 65.683_055_56),
            (-1.142_343_934, 44.659_166_67),
            (0.073_380_448, 49.365_833_33),
            (0.369_493_522, 49.761_944_44),
            (-1.223_910_483, 46.157_222_22),
            (-2.022_850_412, 48.644_444_44),
            (3.710_247_35, 43.404_722_22),
            (-4.756_713_781, 55.954_722_22),
            (-1.986_513_545, 50.714_444_44),
            (-5.053_533_569, 50.152_777_78),
            (-3.171_790_342, 55.9825),
            (-2.467_903_416, 56.704_444_44),
            (-2.984_746_761, 51.558_888_89),
            (-1.356_183_746, 54.906_944_44),
            (-1.157_067_138, 54.608_055_56),
            (41.652_826_86, 42.155),
            (23.656_537_1, 37.937_222_22),
            (23.633_686_69, 37.941_111_11),
            (23.643_050_65, 37.934_444_44),
            (-61.750_530_04, 12.047_222_22),
            (-52.271_967_02, 4.853_055_556),
            (14.540_753_83, 45.299_722_22),
            (13.634_923_44, 45.080_555_56),
            (15.891_637_22, 43.726_388_89),
            (-72.703_710_25, 19.448_333_33),
            (131.242_520_6, -0.876_944_444),
            (76.310_424_03, 9.491_944_444),
            (82.274_617_2, 16.977_777_78),
            (78.187_043_58, 8.758_333_333),
            (-8.471_260_306, 54.271_666_67),
            (13.938_280_33, 37.090_277_78),
            (8.307_950_53, 40.562_777_78),
            (14.160_070_67, 40.803_333_33),
            (16.287_750_29, 41.325_555_56),
            (17.956_007_07, 40.646_388_89),
            (17.123_380_45, 39.086_111_11),
            (17.975_677_27, 40.055_833_33),
            (8.026_914_016, 43.882_777_78),
            (9.409_363_958, 41.213_333_33),
            (9.850_353_357, 44.087_222_22),
            (12.435_453_47, 37.789_722_22),
            (15.559_187_28, 38.200_277_78),
            (16.587_750_29, 41.208_333_33),
            (13.552_650_18, 45.788_611_11),
            (17.300_353_36, 40.956_111_11),
            (12.902_473_5, 43.920_833_33),
            (8.392_167_256, 40.843_611_11),
            (12.250_353_36, 44.462_222_22),
            (15.287_573_62, 37.066_111_11),
            (17.188_987_04, 40.488_055_56),
            (14.442_873_97, 40.75),
            (129.950_353_4, 32.901_666_67),
            (135.383_333_3, 34.691_388_89),
            (137.108_480_6, 36.775_833_33),
            (133.006_183_7, 34.068_055_56),
            (132.235_276_8, 34.176_944_44),
            (135.188_457, 34.153_055_56),
            (136.606_537_1, 36.616_944_44),
            (139.743_757_4, 35.506_388_89),
            (130.873_557_1, 33.908_333_33),
            (135.385_276_8, 35.481_666_67),
            (136.553_356_9, 34.608_055_56),
            (135.193_404, 35.543_333_33),
            (140.954_063_6, 42.335_833_33),
            (139.124_793_9, 37.955),
            (131.869_316_8, 33.251_388_89),
            (129.707_773_9, 33.156_944_44),
            (138.509_894, 35.014_444_44),
            (135.133_333_3, 34.116_388_89),
            (135.127_090_7, 34.223_055_56),
            (139.654_417, 35.304_444_44),
            (80.224_970_55, 6.033_333_333),
            (21.537_043_58, 57.403_055_56),
            (-92.652_120_14, 18.530_277_78),
            (-94.534_570_08, 17.975_833_33),
            (-94.400_530_04, 18.1275),
            (-112.258_480_6, 27.339_166_67),
            (-89.670_553_59, 21.313_611_11),
            (-97.370_553_59, 20.940_555_56),
            (103.459_187_3, 4.249_444_444),
            (4.783_686_69, 52.958_055_56),
            (4.651_413_428, 51.805_833_33),
            (6.955_477_032, 53.320_555_56),
            (8.757_420_495, 58.454_166_67),
            (10.224_970_55, 59.736_666_67),
            (11.375_323_91, 59.118_055_56),
            (16.541_637_22, 68.789_166_67),
            (10.025_500_59, 59.045_277_78),
            (10.652_826_86, 59.432_222_22),
            (10.224_970_55, 59.123_611_11),
            (10.404_947, 59.265),
            (172.710_247_3, -43.606_111_11),
            (59.420_553_59, 22.656_666_67),
            (56.737_926_97, 24.378_333_33),
            (-79.568_786_81, 8.955_555_556),
            (-79.904_770_32_f64, 9.350_277_778),
            (-82.434_570_08, 8.365),
            (-77.141_813_9, -12.045_277_78),
            (-72.104_240_28, -16.997_777_78),
            (14.268_610_13, 53.905),
            (-8.692_873_969, 41.185),
            (-8.821_436_985, 38.489_722_22),
            (-8.719_670_2, 40.643_611_11),
            (-8.823_027_091, 41.686_388_89),
            (28.083_863_37, 45.441_666_67),
            (132.907_597_2, 42.804_722_22),
            (32.404_947, 67.135),
            (142.040_047_1, 47.050_555_56),
            (142.758_480_6, 46.626_666_67),
            (29.767_373_38, 59.986_944_44),
            (132.886_160_2, 42.8),
            (37.804_416_96, 44.715),
            (39.066_666_67, 44.091_944_44),
            (49.670_906_95, 27.028_611_11),
            (49.673_027_09, 27.087_777_78),
            (48.522_497_06, 28.415),
            (12.476_383_98, 56.889_444_44),
            (14.305_477_03, 55.925_555_56),
            (17.938_810_37, 62.640_833_33),
            (12.541_460_54, 56.198_611_11),
            (14.858_303_89, 56.1625),
            (15.585_983_51, 56.16),
            (17.958_127_21, 58.913_333_33),
            (16.470_730_27, 57.265),
            (17.107_950_53, 58.661_666_67),
            (21.470_376_91, 65.308_888_89),
            (17.659_187_28, 59.169_722_22),
            (13.151_590_11, 55.368_055_56),
            (11.904_770_32_f64, 58.348_055_56),
            (13.820_730_27, 55.421_388_89),
            (100.584_923_4, 13.695_833_33),
            (100.890_930_5, 13.073_888_89),
            (100.918_610_1, 13.171_388_89),
            (-61.489_517_08, 10.388_333_33),
            (34.640_577_15, 36.796_944_44),
            (36.773_203_77, 46.751_388_89),
            (36.485_630_15, 45.355),
            (-122.359_010_6, 37.913_888_89),
            (-75.519_846_88, 39.716_666_67),
            (-70.968_963_49, 42.241_388_89),
            (-159.353_003_5, 21.953_888_89),
            (-121.888_987, 36.605_555_56),
            (-77.952_650_18, 34.191_944_44),
            (-75.122_673_73, 39.903_611_11),
            (-74.102_473_5, 40.6625),
            (-76.555_653_71, 39.2325),
            (-81.559_187_28, 30.380_833_33),
            (-76.426_207_3, 36.980_555_56),
            (-93.957_067_14, 29.843_055_56),
            (-76.288_280_33, 36.816_666_67),
            (-77.952_650_18, 34.191_944_44),
            (-93.957_067_14, 29.843_055_56),
            (-77.037_220_26, 38.801_111_11),
            (-76.426_207_3, 36.980_555_56),
            (-122.608_657_2, 47.651_388_89),
            (-122.703_886_9, 45.634_722_22),
            (-64.590_400_47, 10.249_166_67),
            (121.725_836_966_943_46, 25.220_760_141_757_456),
            (-13.623_954_376_704_255, 28.948_964_844_057_482),
            (-64.928_415_300_364_52, 18.332_123_222_010_704),
            (-62.750_002_499_299_285, 17.278_827_021_185_45),
            (-90.056_371_243_811_14, 29.934_199_968_138_62),
            (-78.727_663_615_817_95, 26.538_410_634_413_9),
            (-77.56, 44.1),
            (-81.73, 43.75),
            (-79.91, 44.75),
            (-86.48, 42.11),
            (-87.78, 42.73),
            (-87.6, 45.1),
            (-87.05, 45.76),
            (-121.5, 38.58),
            (1.73, 52.61),
            (-2.96, 56.46),
            (-3.83, 57.83),
            (-3.08, 58.43),
            (-5.46, 56.41),
            (-4.46, 54.15),
            (-7.31, 55.0),
            (-3.4, 54.86),
            (13.093_757_36, -7.833_055_556),
            (12.190_223_79, -5.55),
            (12.320_376_91, -6.121_388_889),
            (19.453_003_53, 41.307_777_78),
            (-68.918_256_77, 12.119_166_67),
            (56.356_537_1, 25.178_333_33),
            (-67.508_480_57, -46.433_055_56),
            (-65.904_063_6, -47.755_555_56),
            (-69.218_256_77, -51.611_666_67),
            (-67.702_473_5, -53.794_444_44),
            (-67.718_963_49, -49.299_722_22),
            (153.141_460_5, -30.3075),
            (121.893_404, -33.871_944_44),
            (137.756_713_8, -32.488_611_11),
            (148.25053, -20.020_833_33),
            (152.388_457, -24.767_222_22),
            (139.737_927, -17.553_611_11),
            (113.642_874, -24.895),
            (145.243_757_4, -15.459_722_22),
            (123.605_123_7, -17.292_222_22),
            (149.905_300_4, -37.071_944_44),
            (146.820_200_2, -41.109_722_22),
            (114.600_706_7, -28.772_777_78),
            (140.833_333_3, -17.489_444_44),
            (137.639_517_1, -35.655),
            (152.906_007_1, -25.295),
            (145.320_553_6, -42.158_333_33),
            (89.585_983_51, 22.486_944_44),
            (-37.039_517_08, -10.925_277_78),
            (-38.521_436_98, -3.7175),
            (-51.042_697_29, 0.032_222_222),
            (-48.654_240_28, -26.898_888_89),
            (-52.323_733_8, -31.781_944_44),
            (-125.238_633_7, 50.031_944_44),
            (-60.342_343_93, 53.384_444_44),
            (-132.141_107_2, 54.006_666_67),
            (-67.571_260_31, 48.841_944_44),
            (-84.543_050_65, 73.068_611_11),
            (-65.834_923_44, 48.138_611_11),
            (-127.483_686_7, 50.721_111_11),
            (-61.355_653_71, 45.61),
            (-123.166_666_7, 49.683_055_56),
            (-58.540_753_83, 48.535_277_78),
            (-129.989_517_1, 55.928_611_11),
            (-126.654_063_6, 49.9175),
            (-131.819_670_2, 53.255_277_78),
            (-132.985_806_8, 69.431_388_89),
            (-73.825_677_27, -41.868_611_11),
            (-73.766_843_35, -42.482_777_78),
            (-70.634_393_4, -26.350_555_56),
            (-72.509_363_96, -51.731_111_11),
            (-70.484_570_08, -25.397_222_22),
            (113.671_083_6, 22.640_277_78),
            (120.221_260_3, 31.931_944_44),
            (119.408_480_6, 34.745_277_78),
            (109.50053, 18.239_722_22),
            (110.406_360_4, 21.169_722_22),
            (122.102_650_2, 30.003_333_33),
            (-6.617_020_024, 4.743_055_556),
            (-75.525_677_27, 10.403_333_33),
            (-75.585_276_8, 9.520_277_778),
            (-78.759_540_64_f64, 1.813_055_556),
            (-76.733_863_37, 8.087_777_778),
            (-74.502_296_82, 20.353_055_56),
            (-75.550_883_39, 20.713_333_33),
            (-82.793_227_33, 21.903_333_33),
            (7.891_283_863, 54.1775),
            (10.868_256_77, 53.952_222_22),
            (8.692_167_256, 56.952_777_78),
            (-80.720_906_95, -0.935_555_556),
            (-79.642_697_29, 0.989_444_444),
            (-13.858_833_92, 28.741_388_89),
            (-5.310_424_028, 35.890_277_78),
            (-2.922_850_412, 35.28),
            (-17.105_123_67, 28.088_055_56),
            (-17.766_666_67, 28.675_833_33),
            (24.474_617_2, 58.381_111_11),
            (27.689_870_44, 62.888_333_33),
            (29.777_090_69, 62.604_444_44),
            (27.874_793_88, 62.3125),
            (179.309_364, -16.817_777_78),
            (-1.620_376_914, 49.646_388_89),
            (-0.326_383_981, 49.190_555_56),
            (8.755_300_353, 42.565_833_33),
            (8.900_353_357, 41.676_944_44),
            (-4.108_127_208, 47.989_444_44),
            (-2.756_360_424, 47.643_888_89),
            (138.119_493_5, 9.513_333_333),
            (-2.707_773_852, 51.498_888_89),
            (-0.285_100_118, 53.743_611_11),
            (-1.590_930_506, 54.965),
            (-1.440_930_506, 54.994_444_44),
            (0.685_806_832, 51.434_722_22),
            (0.007_420_495, 5.631_944_444),
            (25.889_163_72, 40.841_388_89),
            (27.289_870_44, 36.894_444_44),
            (25.150_706_71, 37.087_777_78),
            (26.966_666_67, 37.754_444_44),
            (-45.238_103_65, 60.139_722_22),
            (-69.235_100_12, 77.466_944_44),
            (-57.521_790_34, 6.237_777_778),
            (-86.756_890_46, 15.793_888_89),
            (-87.455_830_39, 15.783_888_89),
            (14.457_597_17, 44.538_333_33),
            (-72.535_983_51, 18.231_666_67),
            (-74.107_067_14, 18.643_611_11),
            (131.020_376_9, -1.3075),
            (97.142_873_97, 5.166_666_667),
            (117.654_947, 4.145_555_556),
            (105.307_067_1, -5.460_277_778),
            (106.890_400_5, -6.101_388_889),
            (74.807_420_49, 12.926_944_44),
            (69.587_396_94, 21.639_444_44),
            (73.271_790_34, 17.001_944_44),
            (-9.456_183_746, 51.680_555_56),
            (-6.456_183_746, 52.341_111_11),
            (48.185_453_47, 30.4325),
            (-14.286_513_55, 64.660_555_56),
            (-14.008_833_92, 64.929_722_22),
            (-15.941_460_54, 66.456_388_89),
            (11.937_926_97, 36.833_333_33),
            (15.090_930_51, 37.495_833_33),
            (12.235_453_47, 41.755_833_33),
            (12.602_473_5, 35.499_166_67),
            (15.925_323_91, 41.624_166_67),
            (-77.106_713_78, 18.410_277_78),
            (-76.451_766_78, 18.181_111_11),
            (130.985_630_2, 30.731_666_67),
            (140.039_870_4, 39.762_222_22),
            (141.523_557_1, 40.545_833_33),
            (124.151_236_7, 24.335_555_56),
            (132.693_404, 33.855_277_78),
            (139.803_533_6, 38.939_444_44),
            (134.053_356_9, 34.355_277_78),
            (141.689_163_7, 45.410_555_56),
            (134.187_927, 35.540_277_78),
            (40.901_590_11, -2.268_055_556),
            (126.588_103_7, 35.959_722_22),
            (129.402_826_9, 36.019_722_22),
            (129.188_280_3, 37.433_611_11),
            (128.592_343_9, 38.206_944_44),
            (129.385_630_2, 35.487_777_78),
            (35.819_140_16, 34.455_277_78),
            (-10.052_650_18, 5.858_055_556),
            (13.193_580_68, 32.9075),
            (-9.634_923_439, 30.423_888_89),
            (-3.919_846_879, 35.247_777_78),
            (-15.933_863_37, 23.682_222_22),
            (50.276_207_3, -14.9),
            (48.018_786_81, -22.1425),
            (48.326_207_3, -21.249_166_67),
            (44.271_967_02, -20.288_611_11),
            (49.421_967_02, -18.157_222_22),
            (-111.336_866_9, 26.014_722_22),
            (-90.590_400_47, 19.8125),
            (-86.957_420_49, 20.495),
            (-110.310_424, 24.169_444_44),
            (-87.067_726_74, 20.624_444_44),
            (-113.542_343_9, 31.306_111_11),
            (-105.240_930_5, 20.659_166_67),
            (-94.418_963_49, 18.129_722_22),
            (94.723_380_45, 16.779_722_22),
            (40.667_196_7, -14.541_388_89),
            (40.484_923_44, -12.966_666_67),
            (36.877_090_69, -17.881_666_67),
            (57.489_870_44, -20.148_055_56),
            (102.123_380_4, 2.248_888_889),
            (101.788_633_7, 2.536_111_111),
            (14.500_530_04, -22.940_555_56),
            (8.316_843_345, 4.986_388_889),
            (6.586_866_902, 53.218_333_33),
            (23.237_043_58, 69.967_777_78),
            (16.123_733_8, 69.324_166_67),
            (12.201_943_46, 65.4725),
            (6.789_870_436, 58.088_611_11),
            (5.002_826_855, 61.597_777_78),
            (7.986_336_867, 58.141_944_44),
            (11.490_047_11, 64.464_166_67),
            (11.226_914_02, 64.860_555_56),
            (12.618_786_81, 66.021_666_67),
            (14.909_893_99, 68.568_333_33),
            (5.501_413_428, 59.78),
            (174.004_417, -41.285_555_56),
            (170.519_316_8, -45.875_833_33),
            (54.003_180_21, 16.941_666_67),
            (62.338_633_69, 25.112_222_22),
            (-82.237_573_62, 9.34),
            (-78.151_060_07, 8.413_611_111),
            (-78.607_773_85, -9.076_666_667),
            (-71.343_757_36, -17.646_944_44),
            (-72.010_247_35, -17.031_111_11),
            (-76.221_967_02, -13.733_055_56),
            (123.308_127_2, 9.311_944_444),
            (125.154_240_3, 6.086_111_111),
            (154.671_967, -5.431_944_444),
            (143.206_537_1, -9.068_333_333),
            (146.984_746_8, -6.741_111_111),
            (145.800_353_4, -5.213_333_333),
            (18.668_786_81, 54.393_333_33),
            (18.538_457_01, 54.533_333_33),
            (-67.157_067_14, 18.429_444_44),
            (-66.700_353_36, 18.481_388_89),
            (-67.156_890_46, 18.213_888_89),
            (-7.926_030_624, 37.010_555_56),
            (-151.75, -16.516_666_67),
            (28.816_843_35, 45.191_111_11),
            (61.559_187_28, 69.756_111_11),
            (177.538_633_7, 64.744_166_67),
            (170.277_090_7, 69.701_666_67),
            (-16.071_967_02, 14.129_444_44),
            (-16.268_080_09, 12.589_722_22),
            (15.623_733_8, 78.226_111_11),
            (156.838_810_4, -8.101_388_889),
            (157.726_030_6, -8.499_722_222),
            (42.541_107_18, -0.374_166_667),
            (13.520_200_24, 59.375_277_78),
            (13.159_363_96, 58.509_166_67),
            (21.251_766_78, 64.678_333_33),
            (20.267_726_74, 63.816_666_67),
            (-72.256_007_07, 21.762_777_78),
            (100.569_670_2, 7.228_611_111),
            (27.957_243_82, 40.354_166_67),
            (36.340_400_47, 41.299_722_22),
            (35.142_873_97, 42.023_333_33),
            (39.736_513_55, 41.005_555_56),
            (33.541_460_54, 44.618_888_89),
            (-135.322_320_4, 59.450_833_33),
            (-146.357_067_1, 61.103_611_11),
            (-84.986_690_22, 29.7275),
            (-76.474_263_84, 38.965),
            (-76.071_083_63, 38.574_166_67),
            (-122.783_686_7, 45.605_833_33),
            (-122.637_750_3, 47.5625),
            (-69.102_120_14, 44.103_055_56),
            (-122.001_413_4, 36.966_388_89),
            (-76.239_517_08, 36.7225),
            (-64.187_750_29, 10.474_166_67),
            (106.675_147_2, 20.867_222_22),
            (19.910_572_060_487_087, 39.621_950_140_387_334),
            (30.167_657_186_346_13, 31.334_923_292_880_035),
            (-5.824_954_241_841_614, 35.796_113_535_694_27),
            (-79.85, 43.25),
            (-83.03, 42.31),
            (-83.11, 42.28),
            (-80.93, 44.58),
            (-84.35, 46.51),
            (-83.93, 43.43),
            (-84.46, 45.65),
            (-84.35, 46.5),
            (-86.26, 43.23),
            (-87.33, 41.61),
            (-87.81, 42.36),
            (-88.56, 47.11),
            (-132.38, 56.46),
            (-132.95, 56.81),
            (24.56, 65.73),
            (21.58, 63.1),
            (22.23, 60.45),
            (21.01, 56.51),
            (4.11, 51.95),
            (-6.36, 58.18),
            (-9.16, 38.7),
            (-6.33, 36.8),
            (1.45, 38.9),
            (39.71, 47.16),
            (34.76, 32.06),
            (10.25, 36.8),
            (5.08, 36.75),
            (3.06, 36.76),
            (-16.51, 16.01),
            (3.3, 6.41),
            (40.73, -15.03),
            (42.75, 13.0),
            (39.46, 15.61),
            (34.95, 29.55),
            (47.96, 29.38),
            (72.83, 18.83),
            (72.93, 18.95),
            (76.23, 9.96),
            (80.3, 13.1),
            (88.31, 22.55),
            (98.4, 7.83),
            (100.35, 5.41),
            (98.68, 3.78),
            (110.41, -6.95),
            (123.58, -10.16),
            (110.35, 1.56),
            (113.96, 4.38),
            (116.06, 5.98),
            (118.11, 5.83),
            (119.4, -5.13),
            (125.61, 7.06),
            (118.75, 32.08),
            (114.28, 30.58),
            (112.98, 28.2),
            (135.16, 48.5),
            (158.65, 53.05),
            (12.135_453_47, -15.193_611_11),
            (-62.270_906_95, -38.791_388_89),
            (-57.890_223_79, -34.855_277_78),
            (-68.300_883_39, -54.809_444_44),
            (-65.033_333_33, -42.736_111_11),
            (-170.687_927, -14.274_166_67),
            (149.223_733_8, -21.108_333_33),
            (135.869_493_5, -34.718_333_33),
            (138.007_243_8, -33.176_944_44),
            (117.886_690_2, -35.031_666_67),
            (115.470_906_9, -20.725_833_33),
            (115.651_236_7, -33.315_277_78),
            (145.908_127_2, -41.052_777_78),
            (144.387_396_9, -38.126_666_67),
            (151.251_766_8, -23.83),
            (151.769_140_2, -32.9075),
            (150.893_580_7, -34.4625),
            (141.609_364, -38.349_166_67),
            (142.218_963_5, -10.585_555_56),
            (146.824_793_9, -19.250_833_33),
            (141.866_666_7, -12.67),
            (137.590_753_8, -33.038_333_33),
            (128.100_883_4, -15.451_388_89),
            (4.386_160_188, 50.886_111_11),
            (3.767_373_38, 51.114_444_44),
            (-39.025_677_27, -14.780_277_78),
            (-35.722_320_38, -9.678_888_889),
            (-35.2, -5.783_055_556),
            (-52.076_207_3, -32.056_111_11),
            (-40.335_100_12, -20.323_333_33),
            (-127.688_810_4, 52.350_833_33),
            (-53.986_866_9, 47.293_055_56),
            (-65.65, 47.616_666_67),
            (-64.437_220_26, 48.824_444_44),
            (-124.819_316_8, 49.23),
            (-124.524_793_9, 49.835),
            (-66.383_863_37, 50.206_388_89),
            (-60.203_003_53, 46.141_944_44),
            (-72.538_987_04, 46.335_833_33),
            (-66.120_906_95, 43.835_555_56),
            (-68.508_127_21, 48.477_777_78),
            (-69.568_080_09, 47.846_666_67),
            (-55.577_090_69, 51.366_666_67),
            (-63.787_043_58, 46.388_611_11),
            (-70.321_967_02, -18.473_055_56),
            (-70.205_653_71, -22.086_111_11),
            (109.070_553_6, 21.458_611_11),
            (113.001_943_5, 22.5025),
            (120.884_746_8, 27.998_333_33),
            (121.388_987, 37.571_111_11),
            (113.584_216_7, 22.239_722_22),
            (-74.217_020_02, 11.251_944_44),
            (-77.053_356_89, 3.883_055_556),
            (-23.503_180_21, 14.944_722_22),
            (-83.166_666_67, 8.637_777_778),
            (-80.453_710_25, 22.14),
            (-77.133_510_01, 20.3375),
            (-81.537_043_58, 23.051_388_89),
            (-75.856_713_78, 20.001_666_67),
            (7.192_873_969, 53.346_111_11),
            (9.436_866_902, 54.803_333_33),
            (8.122_143_698, 53.53),
            (8.433_863_369, 55.465_555_56),
            (10.386_866_9, 55.4175),
            (9.776_737_338, 54.906_944_44),
            (14.687_750_29, 55.096_111_11),
            (-71.086_513_55, 18.212_222_22),
            (-71.654_947, 17.925_277_78),
            (-0.636_690_224, 35.7125),
            (-8.387_926_973, 43.363_055_56),
            (-2.471_260_306, 36.832_222_22),
            (-5.688_633_687, 43.558_611_11),
            (-1.986_866_902, 43.322_777_78),
            (-3.804_946_996, 43.442_222_22),
            (1.220_200_236, 41.096_111_11),
            (25.454_593_64_f64, 65.015_833_33),
            (-1.493_757_362, 43.519_722_22),
            (1.575_500_589, 50.723_611_11),
            (-4.471_436_985, 48.380_555_56),
            (7.009_187_279, 43.548_055_56),
            (-1.617_550_059, 49.652_222_22),
            (1.085_983_51, 49.926_388_89),
            (-1.601_060_071, 48.834_722_22),
            (-1.157_773_852, 46.146_666_67),
            (-3.352_120_141, 47.734_166_67),
            (-3.834_923_439, 48.585_277_78),
            (-0.953_003_534, 45.949_166_67),
            (5.904_770_318, 43.110_555_56),
            (9.500_883_392, 0.288_333_333),
            (-2.074_617_197, 57.142_222_22),
            (-3.007_243_816, 53.436_388_89),
            (-4.154_063_604, 50.364_722_22),
            (-1.1, 50.8075),
            (41.650_530_04, 41.648_888_89),
            (24.401_943_46, 40.931_388_89),
            (26.137_750_29, 38.377_222_22),
            (22.108_127_21, 37.022_777_78),
            (21.734_923_44, 38.254_444_44),
            (22.936_690_22, 39.352_777_78),
            (-52.119_140_16, 70.674_722_22),
            (-88.604_063_6, 15.728_333_33),
            (13.834_746_76, 44.871_666_67),
            (14.422_320_38, 45.3275),
            (16.425_500_59, 43.515),
            (114.555_300_4, -3.321_944_444),
            (107.627_090_7, -2.75),
            (92.723_910_48, 11.672_222_22),
            (70.222_320_38, 23.013_611_11),
            (79.822_320_38, 11.914_166_67),
            (-8.424_440_518, 51.901_111_11),
            (-9.043_757_362, 53.27),
            (50.836_866_9, 28.984_722_22),
            (13.492_343_93, 43.618_333_33),
            (16.855_300_35, 41.136_944_44),
            (9.107_597_173, 39.204_166_67),
            (9.517_903_416, 40.922_777_78),
            (14.223_733_8, 42.467_777_78),
            (15.643_757_36, 38.124_444_44),
            (12.503_886_93, 38.013_611_11),
            (140.742_874, 40.831_388_89),
            (140.709_010_6, 41.787_777_78),
            (130.568_786_8, 31.5925),
            (133.557_067_1, 33.524_166_67),
            (144.352_296_8, 42.988_611_11),
            (133.259_540_6, 33.970_833_33),
            (131.676_030_6, 33.272_222_22),
            (130.901_060_1, 33.934_444_44),
            (141.653_356_9, 42.6375),
            (137.222_673_7, 36.757_222_22),
            (131.237_750_3, 33.938_333_33),
            (40.123_027_09, -3.213_611_111),
            (81.203_886_93, 8.558_333_333),
            (21.134_216_73, 55.687_222_22),
            (-9.242_697_291, 32.3075),
            (-116.622_850_4, 31.850_833_33),
            (-110.868_786_8, 27.919_166_67),
            (-104.300_883_4, 19.070_555_56),
            (-95.201_943_46, 16.157_222_22),
            (145.734_923_4, 15.225_833_33),
            (-17.041_813_9, 20.9075),
            (15.153_710_25, -26.637_777_78),
            (-83.756_890_46, 12.011_944_44),
            (6.171_613_663, 62.4725),
            (29.717_726_74, 70.634_166_67),
            (14.372_673_73, 67.288_888_89),
            (23.671_083_63, 70.667_222_22),
            (5.255_653_71, 59.412_222_22),
            (30.055_653_71, 69.728_333_33),
            (7.733_333_333, 63.115),
            (14.123_733_8, 66.315),
            (7.157_420_495, 62.736_388_89),
            (13.186_866_9, 65.851_944_44),
            (17.418_610_13, 68.438_611_11),
            (5.737_220_259, 58.978_888_89),
            (29.737_573_62, 70.071_111_11),
            (31.103_886_93, 70.373_333_33),
            (174.037_750_3, -39.057_222_22),
            (178.022_497_1, -38.6725),
            (171.20053, -42.444_722_22),
            (176.918_080_1, -39.475),
            (176.174_087_2, -37.659_444_44),
            (174.989_517_1, -39.944_166_67),
            (171.591_283_9, -41.750_277_78),
            (174.342_697_3, -35.751_111_11),
            (171.254_240_3, -44.389_166_67),
            (-81.274_617_2, -4.573_055_556),
            (123.619_846_9, 12.368_055_56),
            (120.274_793_9, 14.808_333_33),
            (150.451_060_1, -10.312_777_78),
            (150.786_690_2, -2.584_722_222),
            (155.626_914, -6.215_277_778),
            (152.185_100_1, -4.241_111_111),
            (141.292_343_9, -2.683_611_111),
            (-66.610_247_35, 17.968_055_56),
            (-8.867_020_024, 37.942_777_78),
            (-28.621_967_02, 38.53),
            (40.556_360_42, 64.5425),
            (33.041_460_54, 68.9725),
            (128.872_850_4, 71.643_055_56),
            (42.535_276_8, 16.890_277_78),
            (45.0, 10.440_833_33),
            (-57.001_766_78, 5.951_666_667),
            (13.001_590_11, 55.625_555_56),
            (17.192_697_29, 60.684_444_44),
            (12.85, 56.655),
            (12.687_573_62, 56.033_333_33),
            (17.118_610_13, 61.721_666_67),
            (16.369_140_16, 56.659_166_67),
            (18.725_853_95, 63.276_111_11),
            (15.3, 56.174_722_22),
            (17.089_340_4, 61.308_333_33),
            (16.651_943_46, 57.755_833_33),
            (18.274_617_2, 57.635_555_56),
            (27.507_950_53, 40.9675),
            (39.103_180_21, -5.065_555_556),
            (32.607_420_49, 46.618_611_11),
            (-57.842_167_26, -34.471_666_67),
            (-145.756_360_4, 60.55),
            (-131.671_260_3, 55.346_944_44),
            (-68.769_846_88, 44.791_944_44),
            (-121.323_027_1, 37.950_555_56),
            (-73.176_383_98, 41.1725),
            (-72.909_540_64_f64, 41.286_388_89),
            (-80.108_657_24, 26.084_444_44),
            (-81.122_497_06, 32.110_833_33),
            (-70.239_517_08, 43.653_333_33),
            (-89.088_457_01, 30.358_611_11),
            (-70.768_610_13, 43.0875),
            (-74.137_220_26, 40.7),
            (-123.826_207_3, 46.189_444_44),
            (-80.108_657_24, 26.084_444_44),
            (-97.404_593_64_f64, 27.812_777_78),
            (-88.537_220_26, 30.351_388_89),
            (-122.404_240_3, 47.267_222_22),
            (-94.084_216_73, 30.077_777_78),
            (-122.900_706_7, 47.053_333_33),
            (-123.435_100_1, 48.130_833_33),
            (-122.753_180_2, 48.114_444_44),
            (-67.993_050_65, 10.477_222_22),
            (49.143_757_36, 14.522_222_22),
            (27.904_770_32_f64, -33.025_277_78),
            (21.418_256_77, -34.375_277_78),
            (32.056_183_75, -28.804_722_22),
            (-80.1, 42.15),
            (-83.86, 43.6),
            (-87.88, 43.03),
            (-124.21, 43.36),
            (-135.33, 57.05),
            (-152.4, 57.78),
            (13.569_316_84, -12.336_944_44),
            (54.372_673_73, 24.525),
            (-67.459_893_99, -45.855_833_33),
            (-57.533_333_33, -38.042_777_78),
            (145.775_500_6, -16.929_722_22),
            (122.209_187_3, -18.0025),
            (146.367_550_1, -41.167_777_78),
            (147.335_806_8, -42.880_277_78),
            (4.293_757_362, 51.297_777_78),
            (27.888_633_69, 43.194_444_44),
            (-88.201_943_46, 17.479_722_22),
            (-64.776_383_98, 32.291_111_11),
            (-48.484_746_76, -1.451_666_667),
            (-48.519_140_16, -25.500_833_33),
            (-51.224_087_16, -30.0175),
            (-34.868_963_49, -8.053_611_111),
            (-38.504_770_32_f64, -12.958_611_11),
            (-46.300_530_04, -23.968_888_89),
            (-63.118_963_49, 46.231_666_67),
            (-63.574_440_52, 44.656_944_44),
            (-123.926_384, 49.169_444_44),
            (-71.209_010_6, 46.805_833_33),
            (-123.406_537_1, 48.431_111_11),
            (-130.337_043_6, 54.309_722_22),
            (-66.059_893_99, 45.267_777_78),
            (-70.403_710_25, -23.650_277_78),
            (-70.151_766_78, -20.202_777_78),
            (-72.954_416_96, -41.483_611_11),
            (110.274_970_6, 20.027_777_78),
            (121.553_356_9, 29.866_666_67),
            (118.020_023_6, 24.45),
            (-3.966_666_667, 5.233_055_556),
            (9.685_630_153, 4.055),
            (11.826_914_02, -4.784_444_444),
            (-74.756_183_75, 10.967_222_22),
            (43.243_227_33, -11.701_388_89),
            (-82.756_007_07, 23.006_388_89),
            (33.639_340_4, 34.924_166_67),
            (33.017_726_74, 34.65),
            (8.751_060_071, 53.0975),
            (9.958_480_565, 53.524_722_22),
            (43.135_630_15, 11.601_944_44),
            (10.005_300_35, 57.061_111_11),
            (9.740_577_15, 55.558_055_56),
            (-0.488_280_33, 38.335_277_78),
            (-3.026_914_016, 43.3425),
            (-0.318_433_451, 39.444_166_67),
            (-60.070_730_27, -51.955_555_56),
            (8.738_810_365, 41.92),
            (9.451_943_463, 42.7),
            (-0.553_180_212, 44.865_277_78),
            (1.850_176_678, 50.965_833_33),
            (2.170_906_949, 51.021_666_67),
            (0.235_100_118, 49.422_222_22),
            (9.433_686_69, 0.400_833_333),
            (8.785_276_796, -0.711_944_444),
            (-5.891_107_185, 54.620_555_56),
            (1.322_143_698, 51.120_833_33),
            (-4.234_746_761, 57.486_666_67),
            (-1.738_457_008, 4.884_166_667),
            (-61.727_090_69, 15.996_388_89),
            (-61.538_457_01, 16.233_888_89),
            (-16.570_376_91, 13.444_444_44),
            (9.738_103_651, 1.824_166_667),
            (25.141_107_18, 35.345_555_56),
            (22.917_726_74, 40.635),
            (-52.336_160_19, 4.935_277_778),
            (-52.624_263_84, 5.158_888_889),
            (-58.167_196_7, 6.819_444_444),
            (-87.940_223_79, 15.833_333_33),
            (15.219_316_84, 44.1175),
            (113.916_666_7, -7.616_666_667),
            (124.825_853_9, 1.481_944_444),
            (117.216_666_7, -1.05),
            (72.206_007_07, 21.77),
            (83.287_220_26, 17.693_333_33),
            (-8.633_333_333, 52.662_777_78),
            (56.204_240_28, 27.140_833_33),
            (-21.837_926_97, 64.148_333_33),
            (-14.004_240_28, 65.262_777_78),
            (13.754_240_28, 45.645),
            (132.421_437, 34.365_277_78),
            (135.238_103_7, 34.684_166_67),
            (129.859_540_6, 32.740_277_78),
            (141.016_666_7, 43.196_944_44),
            (139.788_457, 35.624_722_22),
            (-10.793_757_36, 6.345_555_556),
            (79.850_176_68, 6.951_388_889),
            (-7.600_176_678, 33.608_888_89),
            (7.420_906_949, 43.731_944_44),
            (-99.902_473_5, 16.844_444_44),
            (-106.393_404, 23.192_222_22),
            (-97.833_686_69, 22.236_944_44),
            (34.833_510_01, -19.819_166_67),
            (32.557_067_14, -25.972_777_78),
            (-16.021_436_98, 18.035_277_78),
            (-62.219_846_88, 16.703_333_33),
            (-61.056_890_46, 14.599_166_67),
            (166.425_853_9, -22.259_722_22),
            (7.003_180_212, 4.769_166_667),
            (-87.169_140_16, 12.481_944_44),
            (4.292_873_969, 51.927_222_22),
            (5.319_670_2, 60.396_944_44),
            (18.968_786_81, 69.655_833_33),
            (10.388_987_04, 63.437_777_78),
            (173.271_967, -41.259_722_22),
            (58.409_010_6, 23.606_666_67),
            (123.922_673_7, 10.306_388_89),
            (122.071_437, 6.902_777_778),
            (147.151_060_1, -9.467_222_222),
            (143.65053, -3.57),
            (-8.618_610_13, 41.141_111_11),
            (-25.658_833_92, 37.736_944_44),
            (-149.569_670_2, -17.531_111_11),
            (51.555_653_71, 25.298_055_56),
            (20.455_477_03, 54.7),
            (131.887_750_3, 43.094_444_44),
            (28.726_383_98, 60.705),
            (37.221_613_66, 19.615_833_33),
            (45.340_930_51, 2.028_888_889),
            (-55.138_987_04, 5.82),
            (11.870_023_56, 57.689_166_67),
            (22.158_303_89, 65.578_888_89),
            (16.225_677_27, 58.610_277_78),
            (1.284_923_439, 6.139_166_667),
            (27.153_886_93, 38.443_888_89),
            (120.307_067_1, 22.565_277_78),
            (120.503_886_9, 24.258_333_33),
            (30.737_043_58, 46.501_111_11),
            (-56.204_240_28, -34.900_555_56),
            (-134.670_023_6, 58.379_166_67),
            (-165.425_147_2, 64.498_333_33),
            (-155.068_610_1, 19.733_333_33),
            (-122.500_353_4, 48.740_555_56),
            (-95.202_120_14, 29.739_166_67),
            (-97.384_570_08, 25.957_222_22),
            (-122.96702, 46.112_777_78),
            (-61.242_873_97, 13.169_166_67),
            (-66.940_223_79, 10.602_777_78),
            (-71.588_280_33, 10.683_611_11),
            (108.223_203_8, 16.082_222_22),
            (168.305_830_4, -17.747_222_22),
            (-171.757_950_5, -13.828_333_33),
            (42.935_276_8, 14.833_611_11),
            (-75.7, 45.43),
            (-78.88, 42.88),
            (-81.71, 41.5),
            (-88.01, 44.51),
            (-92.1, 46.76),
            (-124.18, 40.8),
            (13.250_883_39, -8.783_888_889),
            (-68.273_557_13, 12.148_333_33),
            (-63.043_757_36, 18.014_444_44),
            (138.507_950_5, -34.799_166_67),
            (153.168_433_5, -27.3825),
            (118.573_203_8, -20.3175),
            (91.825_853_95, 22.268_888_89),
            (-59.624_087_16, 13.106_944_44),
            (-73.524_617_2, 45.543_611_11),
            (-70.904_770_32_f64, -53.168_333_33),
            (-73.226_560_66, -39.816_666_67),
            (121.650_353_4, 38.933_611_11),
            (119.30053, 26.0475),
            (120.31702, 36.095_833_33),
            (121.487_220_3, 31.221_944_44),
            (116.704_063_6, 23.354_722_22),
            (-84.804_240_28, 9.981_666_667),
            (10.156_890_46, 54.330_833_33),
            (-61.385_983_51, 15.296_388_89),
            (-69.875_853_95, 18.475_277_78),
            (-0.985_983_51, 37.589_444_44),
            (-8.726_207_303, 42.2425),
            (-16.226_560_66, 28.474_722_22),
            (24.690_753_83, 59.46),
            (178.421_083_6, -18.1325),
            (6.633_333_333, 43.270_555_56),
            (-4.303_180_212, 55.863_055_56),
            (-1.424_440_518, 50.9025),
            (-5.357_243_816, 36.136_944_44),
            (-13.709_893_99, 9.516_388_889),
            (-15.572_673_73, 11.858_333_33),
            (24.009_717_31, 35.518_055_56),
            (21.318_610_13, 37.646_388_89),
            (-90.841_283_86, 13.915_555_56),
            (114.156_183_7, 22.321_111_11),
            (-72.339_693_76, 18.565_833_33),
            (112.723_910_5, -7.206_388_889),
            (-6.206_007_067, 53.344_444_44),
            (-7.118_786_808, 52.266_388_89),
            (35.018_256_77, 32.8225),
            (10.301_943_46, 43.555_833_33),
            (13.938_103_65, 40.745_277_78),
            (-76.824_793_88, 17.981_666_67),
            (130.854_240_3, 33.9225),
            (39.622_143_7, -4.053_055_556),
            (104.920_906_9, 11.583_055_56),
            (35.519_493_52, 33.905),
            (73.507_067_14, 4.175),
            (-96.133_686_69, 19.208_333_33),
            (96.168_786_81, 16.765_833_33),
            (174.789_870_4, -41.2775),
            (14.585_806_83, 53.430_555_56),
            (39.159_010_6, 21.458_611_11),
            (-17.425_147_23, 14.682_222_22),
            (103.722_143_7, 1.292_777_778),
            (-13.207_950_53, 8.494_166_667),
            (18.109_363_96, 59.335),
            (100.569_140_2, 13.606_944_44),
            (26.521_967_02, 40.264_722_22),
            (-149.887_750_3, 61.235_555_56),
            (-118.200_706_7, 33.748_888_89),
            (-122.301_236_7, 37.799_444_44),
            (-81.559_187_28, 30.380_833_33),
            (-75.134_570_08, 39.895_277_78),
            (-79.923_557_13, 32.822_222_22),
            (-71.324_440_52, 41.4825),
            (106.721_790_3, 10.793_888_89),
            (44.989_693_76, 12.795_555_56),
            (31.023_380_45, -29.881_111_11),
            (25.635_276_8, -33.961_388_89),
            (25.635_276_8, -33.961_388_89),
            (-83.03, 42.33),
            (-90.16, 35.06),
            (-90.2, 38.71),
            (24.96, 60.16),
            (30.3, 59.93),
            (-70.038_810_37, 12.52),
            (55.269_316_84, 25.267_222_22),
            (-58.369_670_2, -34.599_166_67),
            (130.854_947, -12.470_277_78),
            (144.917_196_7, -37.832_777_78),
            (115.855_477, -31.965_277_78),
            (151.189_163_7, -33.862_222_22),
            (2.422_320_377, 6.346_666_667),
            (-77.321_260_31, 25.076_666_67),
            (-43.191_813_9, -22.883_055_56),
            (-123.071_437, 49.297_777_78),
            (-64.703_710_25, 44.043_333_33),
            (-71.619_140_16, -33.035_277_78),
            (113.409_364, 23.094_166_67),
            (117.456_537_1, 39.009_444_44),
            (-4.021_260_306, 5.283_333_333),
            (8.553_003_534, 53.563_611_11),
            (12.117_903_42, 54.1525),
            (12.584_040_05, 55.726_111_11),
            (-79.902_473_5, -2.284_166_667),
            (32.306_007_07, 31.253_333_33),
            (2.168_786_808, 41.354_722_22),
            (-4.418_256_773, 36.709_444_44),
            (2.625_323_91, 39.551_111_11),
            (0.173_733_804, 49.466_944_44),
            (5.341_283_863, 43.329_444_44),
            (7.285_630_153, 43.693_888_89),
            (-0.067_196_702, 51.502_777_78),
            (22.567_550_06, 36.76),
            (28.233_510_01, 36.443_611_11),
            (18.076_383_98, 42.66),
            (11.775_677_27, 42.098_888_89),
            (13.369_846_88, 38.130_833_33),
            (8.489_517_079, 44.311_666_67),
            (12.240_577_15, 45.453_055_56),
            (-77.935_453_47, 18.4675),
            (135.433_863_4, 34.635_833_33),
            (139.667_373_4, 35.436_388_89),
            (24.088_103_65, 57.007_777_78),
            (-109.900_706_7, 22.883_888_89),
            (14.541_283_86, 35.826_111_11),
            (4.824_087_161, 52.413_055_56),
            (10.734_570_08, 59.897_222_22),
            (174.769_493_5, -36.836_388_89),
            (66.973_733_8, 24.835),
            (-79.885_100_12, 9.373_333_333),
            (120.943_404, 14.524_166_67),
            (-66.091_283_86, 18.436_111_11),
            (28.993_404, 41.012_777_78),
            (121.374_617_2, 25.151_944_44),
            (39.293_404, -6.834_444_444),
            (-88.037_750_29, 30.711_388_89),
            (-118.259_717_3, 33.731_944_44),
            (-117.157_243_8, 32.684_444_44),
            (-122.400_883_4, 37.788_611_11),
            (-80.167_020_02, 25.775),
            (-82.436_160_19, 27.93),
            (-157.873_733_8, 21.309_444_44),
            (-71.035_453_47, 42.363_611_11),
            (-76.555_653_71, 39.2325),
            (-74.024_263_84, 40.688_333_33),
            (-94.817_903_42, 29.304_166_67),
            (-76.292_520_61, 36.901_944_44),
            (-122.359_717_3, 47.602_222_22),
            (18.435_276_8, -33.909_166_67),
            (-79.38, 43.61),
            (-87.6, 41.88),
        ])?;

        assert_eq!(
            result[0],
            MultiPointCollection::from_data(
                coordinates,
                vec![Default::default(); 1081],
                HashMap::new(),
            )?
        );

        Ok(())
    }

    #[tokio::test]
    async fn plain_data() -> Result<()> {
        let dataset_information = OgrSourceDataset {
            file_name: "test-data/vector/data/plain_data.csv".into(),
            layer_name: "plain_data".to_string(),
            data_type: None,
            time: OgrSourceDatasetTimeType::None,
            columns: Some(OgrSourceColumnSpec {
                x: "".to_string(),
                y: None,
                float: vec!["b".to_string()],
                int: vec!["a".to_string()],
                text: vec!["c".to_string()],
            }),
            force_ogr_time_filter: false,
            force_ogr_spatial_filter: false,
            on_error: OgrSourceErrorSpec::Ignore,
            provenance: None,
            sql_query: None,
        };

        let info = StaticMetaData {
            loading_info: dataset_information,
            result_descriptor: VectorResultDescriptor {
                data_type: VectorDataType::MultiPoint,
                spatial_reference: SpatialReferenceOption::Unreferenced,
                columns: [
                    ("a".to_string(), FeatureDataType::Int),
                    ("b".to_string(), FeatureDataType::Float),
                    ("c".to_string(), FeatureDataType::Text),
                ]
                .iter()
                .cloned()
                .collect(),
            },
            phantom: Default::default(),
        };

        let query_processor = OgrSourceProcessor::<NoGeometry>::new(Box::new(info));

        let context = MockQueryContext::new(usize::MAX);
        let query = query_processor
            .query(
                VectorQueryRectangle {
                    spatial_bounds: BoundingBox2D::new((0., 0.).into(), (1., 1.).into())?,
                    time_interval: Default::default(),
                    spatial_resolution: SpatialResolution::new(1., 1.)?,
                },
                &context,
            )
            .await
            .unwrap();

        let result: Vec<DataCollection> = query.try_collect().await?;

        assert_eq!(result.len(), 1);

        assert_eq!(
            result[0],
            DataCollection::from_data(
                vec![],
                vec![Default::default(); 2],
                [
                    (
                        "a".to_string(),
                        FeatureData::NullableInt(vec![Some(1), Some(2)])
                    ),
                    (
                        "b".to_string(),
                        FeatureData::NullableFloat(vec![Some(5.4), None])
                    ),
                    (
                        "c".to_string(),
                        FeatureData::NullableText(vec![
                            Some("foo".to_string()),
                            Some("bar".to_string())
                        ])
                    ),
                ]
                .iter()
                .cloned()
                .collect(),
            )?
        );

        Ok(())
    }

    #[tokio::test]
    #[allow(clippy::too_many_lines)]
    async fn chunked() -> Result<()> {
        let id = DatasetId::Internal {
            dataset_id: InternalDatasetId::new(),
        };
        let mut exe_ctx = MockExecutionContext::default();
        exe_ctx.add_meta_data::<OgrSourceDataset, VectorResultDescriptor, VectorQueryRectangle>(
            id.clone(),
            Box::new(StaticMetaData {
                loading_info: OgrSourceDataset {
                    file_name: "test-data/vector/data/ne_10m_ports/ne_10m_ports.shp".into(),
                    layer_name: "ne_10m_ports".to_string(),
                    data_type: Some(VectorDataType::MultiPoint),
                    time: OgrSourceDatasetTimeType::None,
                    columns: None,
                    force_ogr_time_filter: false,
                    force_ogr_spatial_filter: false,
                    on_error: OgrSourceErrorSpec::Ignore,
                    provenance: None,
                    sql_query: None,
                },
                result_descriptor: VectorResultDescriptor {
                    data_type: VectorDataType::MultiPoint,
                    spatial_reference: SpatialReference::epsg_4326().into(),
                    columns: Default::default(),
                },
                phantom: Default::default(),
            }),
        );

        let source = OgrSource {
            params: OgrSourceParameters {
                dataset: id.clone(),
                attribute_projection: None,
            },
        }
        .boxed()
        .initialize(&exe_ctx)
        .await?;

        assert_eq!(
            source.result_descriptor().data_type,
            VectorDataType::MultiPoint
        );
        assert_eq!(
            source.result_descriptor().spatial_reference,
            SpatialReference::epsg_4326().into()
        );

        let query_processor = source.query_processor()?.multi_point().unwrap();

        let query_bbox = BoundingBox2D::new((-9.45, 47.64).into(), (10.00, 63.43).into())?;

        let expected_multipoints = MultiPoint::many(vec![
            (2.933_686_69, 51.23),
            (3.204_593_64_f64, 51.336_388_89),
            (8.707_243_816, 53.864_722_22),
            (9.835_806_832, 54.473_611_11),
            (8.489_517_079, 53.4875),
            (7.368_963_486, 53.096_388_89),
            (9.504_416_961, 55.251_111_11),
            (9.868_433_451, 55.854_166_67),
            (9.493_404_005, 55.492_777_78),
            (9.551_943_463, 55.705_555_56),
            (0.073_380_448, 49.365_833_33),
            (0.369_493_522, 49.761_944_44),
            (-2.022_850_412, 48.644_444_44),
            (-4.756_713_781, 55.954_722_22),
            (-1.986_513_545, 50.714_444_44),
            (-5.053_533_569, 50.152_777_78),
            (-3.171_790_342, 55.9825),
            (-2.467_903_416, 56.704_444_44),
            (-2.984_746_761, 51.558_888_89),
            (-1.356_183_746, 54.906_944_44),
            (-1.157_067_138, 54.608_055_56),
            (-8.471_260_306, 54.271_666_67),
            (4.783_686_69, 52.958_055_56),
            (4.651_413_428, 51.805_833_33),
            (6.955_477_032, 53.320_555_56),
            (8.757_420_495, 58.454_166_67),
            (1.73, 52.61),
            (-2.96, 56.46),
            (-3.83, 57.83),
            (-3.08, 58.43),
            (-5.46, 56.41),
            (-4.46, 54.15),
            (-7.31, 55.),
            (-3.4, 54.86),
            (7.891_283_863, 54.1775),
            (8.692_167_256, 56.952_777_78),
            (-1.620_376_914, 49.646_388_89),
            (-0.326_383_981, 49.190_555_56),
            (-4.108_127_208, 47.989_444_44),
            (-2.756_360_424, 47.643_888_89),
            (-2.707_773_852, 51.498_888_89),
            (-0.285_100_118, 53.743_611_11),
            (-1.590_930_506, 54.965),
            (-1.440_930_506, 54.994_444_44),
            (0.685_806_832, 51.434_722_22),
            (-6.456_183_746, 52.341_111_11),
            (6.586_866_902, 53.218_333_33),
            (6.789_870_436, 58.088_611_11),
            (5.002_826_855, 61.597_777_78),
            (7.986_336_867, 58.141_944_44),
            (5.501_413_428, 59.78),
            (4.11, 51.95),
            (-6.36, 58.18),
            (4.386_160_188, 50.886_111_11),
            (3.767_373_38, 51.114_444_44),
            (7.192_873_969, 53.346_111_11),
            (9.436_866_902, 54.803_333_33),
            (8.122_143_698, 53.53),
            (8.433_863_369, 55.465_555_56),
            (9.776_737_338, 54.906_944_44),
            (1.575_500_589, 50.723_611_11),
            (-4.471_436_985, 48.380_555_56),
            (-1.617_550_059, 49.652_222_22),
            (1.085_983_51, 49.926_388_89),
            (-1.601_060_071, 48.834_722_22),
            (-3.352_120_141, 47.734_166_67),
            (-3.834_923_439, 48.585_277_78),
            (-2.074_617_197, 57.142_222_22),
            (-3.007_243_816, 53.436_388_89),
            (-4.154_063_604, 50.364_722_22),
            (-1.1, 50.8075),
            (-8.424_440_518, 51.901_111_11),
            (-9.043_757_362, 53.27),
            (6.171_613_663, 62.4725),
            (5.255_653_71, 59.412_222_22),
            (7.733_333_333, 63.115),
            (7.157_420_495, 62.736_388_89),
            (5.737_220_259, 58.978_888_89),
            (4.293_757_362, 51.297_777_78),
            (8.751_060_071, 53.0975),
            (9.958_480_565, 53.524_722_22),
            (9.740_577_15, 55.558_055_56),
            (1.850_176_678, 50.965_833_33),
            (2.170_906_949, 51.021_666_67),
            (0.235_100_118, 49.422_222_22),
            (-5.891_107_185, 54.620_555_56),
            (1.322_143_698, 51.120_833_33),
            (-4.234_746_761, 57.486_666_67),
            (-8.633_333_333, 52.662_777_78),
            (4.292_873_969, 51.927_222_22),
            (5.319_670_2, 60.396_944_44),
            (-4.303_180_212, 55.863_055_56),
            (-1.424_440_518, 50.9025),
            (-6.206_007_067, 53.344_444_44),
            (-7.118_786_808, 52.266_388_89),
            (8.553_003_534, 53.563_611_11),
            (0.173_733_804, 49.466_944_44),
            (-0.067_196_702, 51.502_777_78),
            (4.824_087_161, 52.413_055_56),
        ])?;

        let context1 = MockQueryContext::new(0);
        let query = query_processor
            .query(
                VectorQueryRectangle {
                    spatial_bounds: query_bbox,
                    time_interval: Default::default(),
                    spatial_resolution: SpatialResolution::new(1., 1.)?,
                },
                &context1,
            )
            .await
            .unwrap();

        let result: Vec<MultiPointCollection> = query.try_collect().await?;

        assert_eq!(result.len(), 99);

        for (collection, expected_multi_point) in
            result.iter().zip(expected_multipoints.iter().cloned())
        {
            assert_eq!(collection.len(), 1);
            assert_eq!(
                collection,
                &MultiPointCollection::from_data(
                    vec![expected_multi_point],
                    vec![Default::default(); 1],
                    Default::default(),
                )?
            );
        }

        assert!(!result.last().unwrap().is_empty());

        // LARGER CHUNK
        let context = MockQueryContext::new(1_000);
        let query = query_processor
            .query(
                VectorQueryRectangle {
                    spatial_bounds: query_bbox,
                    time_interval: Default::default(),
                    spatial_resolution: SpatialResolution::new(1., 1.)?,
                },
                &context,
            )
            .await
            .unwrap();

        let result: Vec<MultiPointCollection> = query.try_collect().await?;

        assert_eq!(result.len(), 4);
        assert_eq!(result[0].len(), 25);
        assert_eq!(result[1].len(), 25);
        assert_eq!(result[2].len(), 25);
        assert_eq!(result[3].len(), 24);

        assert_eq!(
            result[0],
            MultiPointCollection::from_data(
                expected_multipoints[0..25].to_vec(),
                vec![Default::default(); result[0].len()],
                Default::default(),
            )?
        );
        assert_eq!(
            result[1],
            MultiPointCollection::from_data(
                expected_multipoints[25..50].to_vec(),
                vec![Default::default(); result[1].len()],
                Default::default(),
            )?
        );
        assert_eq!(
            result[2],
            MultiPointCollection::from_data(
                expected_multipoints[50..75].to_vec(),
                vec![Default::default(); result[2].len()],
                Default::default(),
            )?
        );
        assert_eq!(
            result[3],
            MultiPointCollection::from_data(
                expected_multipoints[75..99].to_vec(),
                vec![Default::default(); result[3].len()],
                Default::default(),
            )?
        );

        Ok(())
    }

    #[tokio::test]
    async fn empty() {
        let dataset = DatasetId::Internal {
            dataset_id: InternalDatasetId::new(),
        };
        let mut exe_ctx = MockExecutionContext::default();
        exe_ctx.add_meta_data::<OgrSourceDataset, VectorResultDescriptor, VectorQueryRectangle>(
            dataset.clone(),
            Box::new(StaticMetaData {
                loading_info: OgrSourceDataset {
                    file_name: "test-data/vector/data/ne_10m_ports/ne_10m_ports.shp".into(),
                    layer_name: "ne_10m_ports".to_string(),
                    data_type: Some(VectorDataType::MultiPoint),
                    time: OgrSourceDatasetTimeType::None,
                    columns: None,
                    force_ogr_time_filter: false,
                    force_ogr_spatial_filter: false,
                    on_error: OgrSourceErrorSpec::Ignore,
                    provenance: None,
                    sql_query: None,
                },
                result_descriptor: VectorResultDescriptor {
                    data_type: VectorDataType::MultiPoint,
                    spatial_reference: SpatialReference::epsg_4326().into(),
                    columns: Default::default(),
                },
                phantom: Default::default(),
            }),
        );

        let source = OgrSource {
            params: OgrSourceParameters {
                dataset,
                attribute_projection: None,
            },
        }
        .boxed()
        .initialize(&exe_ctx)
        .await
        .unwrap();

        assert_eq!(
            source.result_descriptor().data_type,
            VectorDataType::MultiPoint
        );
        assert_eq!(
            source.result_descriptor().spatial_reference,
            SpatialReference::epsg_4326().into()
        );

        let query_processor = source.query_processor().unwrap().multi_point().unwrap();

        let query_bbox =
            BoundingBox2D::new((-180.0, -90.0).into(), (-180.00, -90.0).into()).unwrap();

        let context = MockQueryContext::new(0);
        let query = query_processor
            .query(
                VectorQueryRectangle {
                    spatial_bounds: query_bbox,
                    time_interval: Default::default(),
                    spatial_resolution: SpatialResolution::new(1., 1.).unwrap(),
                },
                &context,
            )
            .await
            .unwrap();

        let result: Vec<MultiPointCollection> = query.try_collect().await.unwrap();

        assert_eq!(result.len(), 1);

        assert!(result[0].is_empty());
    }

    #[tokio::test]
    async fn polygon_gpkg() {
        let dataset = DatasetId::Internal {
            dataset_id: InternalDatasetId::new(),
        };
        let mut exe_ctx = MockExecutionContext::default();
        exe_ctx.add_meta_data::<OgrSourceDataset, VectorResultDescriptor, VectorQueryRectangle>(
            dataset.clone(),
            Box::new(StaticMetaData {
                loading_info: OgrSourceDataset {
                    file_name: "test-data/vector/data/germany_polygon.gpkg".into(),
                    layer_name: "test_germany".to_owned(),
                    data_type: Some(VectorDataType::MultiPolygon),
                    time: OgrSourceDatasetTimeType::None,
                    columns: Some(OgrSourceColumnSpec {
                        x: "".to_owned(),
                        y: None,
                        int: vec![],
                        float: vec![],
                        text: vec![],
                    }),
                    force_ogr_time_filter: false,
                    force_ogr_spatial_filter: false,
                    on_error: OgrSourceErrorSpec::Abort,
                    provenance: None,
                    sql_query: None,
                },
                result_descriptor: VectorResultDescriptor {
                    data_type: VectorDataType::MultiPolygon,
                    spatial_reference: SpatialReference::epsg_4326().into(),
                    columns: Default::default(),
                },
                phantom: Default::default(),
            }),
        );

        let source = OgrSource {
            params: OgrSourceParameters {
                dataset,
                attribute_projection: None,
            },
        }
        .boxed()
        .initialize(&exe_ctx)
        .await
        .unwrap();

        assert_eq!(
            source.result_descriptor().data_type,
            VectorDataType::MultiPolygon
        );
        assert_eq!(
            source.result_descriptor().spatial_reference,
            SpatialReference::epsg_4326().into()
        );

        let query_processor = source.query_processor().unwrap().multi_polygon().unwrap();

        let query_bbox = BoundingBox2D::new((-180.0, -90.0).into(), (180.00, 90.0).into()).unwrap();

        let context = MockQueryContext::new(1024 * 1024);
        let query = query_processor
            .query(
                VectorQueryRectangle {
                    spatial_bounds: query_bbox,
                    time_interval: Default::default(),
                    spatial_resolution: SpatialResolution::new(1., 1.).unwrap(),
                },
                &context,
            )
            .await
            .unwrap();

        let result: Vec<MultiPolygonCollection> = query.try_collect().await.unwrap();

        assert_eq!(result.len(), 1);
        let result = result.into_iter().next().unwrap();

        assert_eq!(result.len(), 1);
        assert_eq!(result.feature_offsets().len(), 2);
        assert_eq!(result.polygon_offsets().len(), 23);
        assert_eq!(result.ring_offsets().len(), 23);
        assert_eq!(result.coordinates().len(), 3027);

        assert_eq!(
            result.coordinates()[0],
            (13.815_724_731_000_074, 48.766_430_156_000_055).into()
        );
    }

    #[tokio::test]
    async fn points_csv() {
        let dataset = DatasetId::Internal {
            dataset_id: InternalDatasetId::new(),
        };
        let mut exe_ctx = MockExecutionContext::default();
        exe_ctx.add_meta_data::<OgrSourceDataset, VectorResultDescriptor, VectorQueryRectangle>(
            dataset.clone(),
            Box::new(StaticMetaData {
                loading_info: OgrSourceDataset {
                    file_name: "test-data/vector/data/points.csv".into(),
                    layer_name: "points".to_owned(),
                    data_type: Some(VectorDataType::MultiPoint),
                    time: OgrSourceDatasetTimeType::None,
                    columns: Some(OgrSourceColumnSpec {
                        x: "x".to_owned(),
                        y: Some("y".to_owned()),
                        int: vec!["num".to_owned()],
                        float: vec![],
                        text: vec!["txt".to_owned()],
                    }),
                    force_ogr_time_filter: false,
                    force_ogr_spatial_filter: false,
                    on_error: OgrSourceErrorSpec::Abort,
                    provenance: None,
                    sql_query: None,
                },
                result_descriptor: VectorResultDescriptor {
                    data_type: VectorDataType::MultiPoint,
                    spatial_reference: SpatialReference::epsg_4326().into(),
                    columns: [
                        ("num".to_string(), FeatureDataType::Int),
                        ("txt".to_string(), FeatureDataType::Text),
                    ]
                    .iter()
                    .cloned()
                    .collect(),
                },
                phantom: Default::default(),
            }),
        );

        let source = OgrSource {
            params: OgrSourceParameters {
                dataset,
                attribute_projection: None,
            },
        }
        .boxed()
        .initialize(&exe_ctx)
        .await
        .unwrap();

        assert_eq!(
            source.result_descriptor().data_type,
            VectorDataType::MultiPoint
        );
        assert_eq!(
            source.result_descriptor().spatial_reference,
            SpatialReference::epsg_4326().into()
        );

        let query_processor = source.query_processor().unwrap().multi_point().unwrap();

        let query_bbox = BoundingBox2D::new((-180.0, -90.0).into(), (180.00, 90.0).into()).unwrap();

        let context = MockQueryContext::new(1024 * 1024);
        let query = query_processor
            .query(
                VectorQueryRectangle {
                    spatial_bounds: query_bbox,
                    time_interval: Default::default(),
                    spatial_resolution: SpatialResolution::new(1., 1.).unwrap(),
                },
                &context,
            )
            .await
            .unwrap();

        let result: Vec<MultiPointCollection> = query.try_collect().await.unwrap();

        assert_eq!(result.len(), 1);
        let result = result.into_iter().next().unwrap();

        let pc = MultiPointCollection::from_data(
            MultiPoint::many(vec![vec![(1.1, 2.2)], vec![(3.3, 4.4)]]).unwrap(),
            vec![TimeInterval::default(), TimeInterval::default()],
            {
                let mut map = HashMap::new();
                map.insert("num".into(), FeatureData::Int(vec![42, 815]));
                map.insert(
                    "txt".into(),
                    FeatureData::Text(vec!["foo".to_owned(), "bar".to_owned()]),
                );
                map
            },
        )
        .unwrap();

        assert_eq!(result, pc);
    }

    #[tokio::test]
    async fn points_date_csv() {
        let dataset = DatasetId::Internal {
            dataset_id: InternalDatasetId::new(),
        };
        let mut exe_ctx = MockExecutionContext::default();
        exe_ctx.add_meta_data::<OgrSourceDataset, VectorResultDescriptor, VectorQueryRectangle>(
            dataset.clone(),
            Box::new(StaticMetaData {
                loading_info: OgrSourceDataset {
                    file_name: "test-data/vector/data/lonlat_date.csv".into(),
                    layer_name: "lonlat_date".to_owned(),
                    data_type: Some(VectorDataType::MultiPoint),
                    time: OgrSourceDatasetTimeType::Start {
                        start_field: "Date".to_owned(),
                        start_format: OgrSourceTimeFormat::Custom {
                            custom_format: "%d.%m.%Y".to_owned(),
                        },
                        duration: OgrSourceDurationSpec::Value(TimeStep {
                            granularity: TimeGranularity::Seconds,
                            step: 84,
                        }),
                    },
                    columns: Some(OgrSourceColumnSpec {
                        x: "Longitude".to_owned(),
                        y: Some("Latitude".to_owned()),
                        int: vec![],
                        float: vec![],
                        text: vec!["Name".to_owned()],
                    }),
                    force_ogr_time_filter: false,
                    force_ogr_spatial_filter: false,
                    on_error: OgrSourceErrorSpec::Abort,
                    provenance: None,
                    sql_query: None,
                },
                result_descriptor: VectorResultDescriptor {
                    data_type: VectorDataType::MultiPoint,
                    spatial_reference: SpatialReference::epsg_4326().into(),
                    columns: [("Name".to_string(), FeatureDataType::Text)]
                        .iter()
                        .cloned()
                        .collect(),
                },
                phantom: Default::default(),
            }),
        );

        let source = OgrSource {
            params: OgrSourceParameters {
                dataset,
                attribute_projection: None,
            },
        }
        .boxed()
        .initialize(&exe_ctx)
        .await
        .unwrap();

        assert_eq!(
            source.result_descriptor().data_type,
            VectorDataType::MultiPoint
        );
        assert_eq!(
            source.result_descriptor().spatial_reference,
            SpatialReference::epsg_4326().into()
        );

        let query_processor = source.query_processor().unwrap().multi_point().unwrap();

        let query_bbox = BoundingBox2D::new((-180.0, -90.0).into(), (180.00, 90.0).into()).unwrap();

        let context = MockQueryContext::new(1024 * 1024);
        let query = query_processor
            .query(
                VectorQueryRectangle {
                    spatial_bounds: query_bbox,
                    time_interval: Default::default(),
                    spatial_resolution: SpatialResolution::new(1., 1.).unwrap(),
                },
                &context,
            )
            .await
            .unwrap();

        let result: Vec<MultiPointCollection> = query.try_collect().await.unwrap();

        assert_eq!(result.len(), 1);
        let result = result.into_iter().next().unwrap();

        let pc = MultiPointCollection::from_data(
            MultiPoint::many(vec![vec![(1.1, 2.2)]]).unwrap(),
            vec![TimeInterval::new(819_763_200_000, 819_763_284_000).unwrap()],
            {
                let mut map = HashMap::new();
                map.insert("Name".into(), FeatureData::Text(vec!["foo".to_owned()]));
                map
            },
        )
        .unwrap();

        assert_eq!(result, pc);
    }

    #[tokio::test]
    async fn points_date_time_csv() {
        let dataset = DatasetId::Internal {
            dataset_id: InternalDatasetId::new(),
        };
        let mut exe_ctx = MockExecutionContext::default();
        exe_ctx.add_meta_data::<OgrSourceDataset, VectorResultDescriptor, VectorQueryRectangle>(
            dataset.clone(),
            Box::new(StaticMetaData {
                loading_info: OgrSourceDataset {
                    file_name: "test-data/vector/data/lonlat_date_time.csv".into(),
                    layer_name: "lonlat_date_time".to_owned(),
                    data_type: Some(VectorDataType::MultiPoint),
                    time: OgrSourceDatasetTimeType::Start {
                        start_field: "DateTime".to_owned(),
                        start_format: OgrSourceTimeFormat::Custom {
                            custom_format: "%d.%m.%Y %H:%M:%S".to_owned(),
                        },
                        duration: OgrSourceDurationSpec::Value(TimeStep {
                            granularity: TimeGranularity::Seconds,
                            step: 84,
                        }),
                    },
                    columns: Some(OgrSourceColumnSpec {
                        x: "Longitude".to_owned(),
                        y: Some("Latitude".to_owned()),
                        int: vec![],
                        float: vec![],
                        text: vec!["Name".to_owned()],
                    }),
                    force_ogr_time_filter: false,
                    force_ogr_spatial_filter: false,
                    on_error: OgrSourceErrorSpec::Abort,
                    provenance: None,
                    sql_query: None,
                },
                result_descriptor: VectorResultDescriptor {
                    data_type: VectorDataType::MultiPoint,
                    spatial_reference: SpatialReference::epsg_4326().into(),
                    columns: [("Name".to_string(), FeatureDataType::Text)]
                        .iter()
                        .cloned()
                        .collect(),
                },
                phantom: Default::default(),
            }),
        );

        let source = OgrSource {
            params: OgrSourceParameters {
                dataset,
                attribute_projection: None,
            },
        }
        .boxed()
        .initialize(&exe_ctx)
        .await
        .unwrap();

        assert_eq!(
            source.result_descriptor().data_type,
            VectorDataType::MultiPoint
        );
        assert_eq!(
            source.result_descriptor().spatial_reference,
            SpatialReference::epsg_4326().into()
        );

        let query_processor = source.query_processor().unwrap().multi_point().unwrap();

        let query_bbox = BoundingBox2D::new((-180.0, -90.0).into(), (180.00, 90.0).into()).unwrap();

        let context = MockQueryContext::new(1024 * 1024);
        let query = query_processor
            .query(
                VectorQueryRectangle {
                    spatial_bounds: query_bbox,
                    time_interval: Default::default(),
                    spatial_resolution: SpatialResolution::new(1., 1.).unwrap(),
                },
                &context,
            )
            .await
            .unwrap();

        let result: Vec<MultiPointCollection> = query.try_collect().await.unwrap();

        assert_eq!(result.len(), 1);
        let result = result.into_iter().next().unwrap();

        let pc = MultiPointCollection::from_data(
            MultiPoint::many(vec![vec![(1.1, 2.2)]]).unwrap(),
            vec![TimeInterval::new(819_828_000_000, 819_828_084_000).unwrap()],
            {
                let mut map = HashMap::new();
                map.insert("Name".into(), FeatureData::Text(vec!["foo".to_owned()]));
                map
            },
        )
        .unwrap();

        assert_eq!(result, pc);
    }

    #[tokio::test]
    async fn points_date_time_tz_csv() {
        let dataset = DatasetId::Internal {
            dataset_id: InternalDatasetId::new(),
        };
        let mut exe_ctx = MockExecutionContext::default();
        exe_ctx.add_meta_data::<OgrSourceDataset, VectorResultDescriptor, VectorQueryRectangle>(
            dataset.clone(),
            Box::new(StaticMetaData {
                loading_info: OgrSourceDataset {
                    file_name: "test-data/vector/data/lonlat_date_time_tz.csv".into(),
                    layer_name: "lonlat_date_time_tz".to_owned(),
                    data_type: Some(VectorDataType::MultiPoint),
                    time: OgrSourceDatasetTimeType::Start {
                        start_field: "DateTimeTz".to_owned(),
                        start_format: OgrSourceTimeFormat::Custom {
                            custom_format: "%d.%m.%Y %H:%M:%S %z".to_owned(),
                        },
                        duration: OgrSourceDurationSpec::Value(TimeStep {
                            granularity: TimeGranularity::Seconds,
                            step: 84,
                        }),
                    },
                    columns: Some(OgrSourceColumnSpec {
                        x: "Longitude".to_owned(),
                        y: Some("Latitude".to_owned()),
                        int: vec![],
                        float: vec![],
                        text: vec!["Name".to_owned()],
                    }),
                    force_ogr_time_filter: false,
                    force_ogr_spatial_filter: false,
                    on_error: OgrSourceErrorSpec::Abort,
                    provenance: None,
                    sql_query: None,
                },
                result_descriptor: VectorResultDescriptor {
                    data_type: VectorDataType::MultiPoint,
                    spatial_reference: SpatialReference::epsg_4326().into(),
                    columns: [("Name".to_string(), FeatureDataType::Text)]
                        .iter()
                        .cloned()
                        .collect(),
                },
                phantom: Default::default(),
            }),
        );

        let source = OgrSource {
            params: OgrSourceParameters {
                dataset,
                attribute_projection: None,
            },
        }
        .boxed()
        .initialize(&exe_ctx)
        .await
        .unwrap();

        assert_eq!(
            source.result_descriptor().data_type,
            VectorDataType::MultiPoint
        );
        assert_eq!(
            source.result_descriptor().spatial_reference,
            SpatialReference::epsg_4326().into()
        );

        let query_processor = source.query_processor().unwrap().multi_point().unwrap();

        let query_bbox = BoundingBox2D::new((-180.0, -90.0).into(), (180.00, 90.0).into()).unwrap();

        let context = MockQueryContext::new(1024 * 1024);
        let query = query_processor
            .query(
                VectorQueryRectangle {
                    spatial_bounds: query_bbox,
                    time_interval: Default::default(),
                    spatial_resolution: SpatialResolution::new(1., 1.).unwrap(),
                },
                &context,
            )
            .await
            .unwrap();

        let result: Vec<MultiPointCollection> = query.try_collect().await.unwrap();

        assert_eq!(result.len(), 1);
        let result = result.into_iter().next().unwrap();

        let pc = MultiPointCollection::from_data(
            MultiPoint::many(vec![vec![(1.1, 2.2)]]).unwrap(),
            vec![TimeInterval::new(819_842_400_000, 819_842_484_000).unwrap()],
            {
                let mut map = HashMap::new();
                map.insert("Name".into(), FeatureData::Text(vec!["foo".to_owned()]));
                map
            },
        )
        .unwrap();

        assert_eq!(result, pc);
    }
}<|MERGE_RESOLUTION|>--- conflicted
+++ resolved
@@ -490,8 +490,7 @@
         chunk_byte_size: usize,
     ) -> Result<()> {
         // TODO: add OGR time filter if forced
-<<<<<<< HEAD
-        let dataset = Self::open_gdal_dataset(&dataset_information)?;
+        let dataset = Self::open_gdal_dataset(dataset_information)?;
 
         let mut use_ogr_spatial_filter = false;
 
@@ -519,21 +518,6 @@
 
             FeaturesProvider::Layer(layer)
         };
-=======
-        let dataset = Self::open_gdal_dataset(dataset_information)?;
-        let mut layer = dataset.layer_by_name(&dataset_information.layer_name)?;
-        let use_ogr_spatial_filter = dataset_information.force_ogr_spatial_filter
-            || layer.has_capability(gdal::vector::LayerCaps::OLCFastSpatialFilter);
-
-        if use_ogr_spatial_filter {
-            // rectangular geometry from West, South, East and North values.
-            let filter_geometry = query_rectangle.spatial_bounds.try_into()?;
-            // TODO: log uses spatial filter
-            // TODO: use OGR_L_SetSpatialFilterRect() once GDAL crate supports it
-            // NOTE: the OGR-filter may be inaccurately allowing more features that should be returned in a "strict" fashion.
-            layer.set_spatial_filter(&filter_geometry);
-        }
->>>>>>> fb5a5117
 
         let (data_types, feature_collection_builder) =
             Self::initialize_types_and_builder(dataset_information);
