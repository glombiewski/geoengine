--- conflicted
+++ resolved
@@ -16,12 +16,7 @@
 use num_traits::AsPrimitive;
 
 use crate::{
-<<<<<<< HEAD
-    engine::{BoxRasterQueryProcessor, QueryContext, QueryProcessor},
-=======
-    adapters::{QueryWrapper, RasterArrayTimeAdapter, RasterTimeAdapter},
     engine::{BoxRasterQueryProcessor, QueryContext, QueryProcessor, RasterResultDescriptor},
->>>>>>> 9ebde23d
     util::Result,
 };
 
