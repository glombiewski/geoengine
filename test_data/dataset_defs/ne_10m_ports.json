{
  "properties": {
    "id": {
      "type": "internal",
      "datasetId": "a9623a5b-b6c5-404b-bc5a-313ff72e4e75"
    },
    "name": "Natural Earth 10m Ports",
    "description": "Ports from Natural Earth",
    "sourceOperator": "OgrSource",
    "provenance": {
      "citation": "Natural Earth, Cultural Vectors 10m Ports",
      "license": "Public domain by Natural Earth http://www.naturalearthdata.com/about/terms-of-use/",
      "uri": "https://www.naturalearthdata.com/downloads/10m-cultural-vectors/ports/"
    }
  },
  "metaData": {
    "type": "OgrMetaData",
    "loadingInfo": {
      "fileName": "test_data/vector/data/ne_10m_ports/ne_10m_ports.shp",
      "layerName": "ne_10m_ports",
      "dataType": "MultiPoint",
      "time": {
        "type": "none"
      },
      "columns": {
        "x": "",
        "y": null,
        "float": ["natlscale"],
        "int": ["scalerank"],
        "text": ["featurecla", "name", "website"]
      },
      "forceOgrTimeFilter": false,
      "onError": "ignore",
      "provenance": null
    },
    "resultDescriptor": {
      "dataType": "MultiPoint",
      "spatialReference": "EPSG:4326",
      "columns": {
<<<<<<< HEAD
        "website": {
          "dataType": "text",
          "measurement": {
            "type": "unitless"
          }
        },
        "name": {
          "dataType": "text",
          "measurement": {
            "type": "unitless"
          }
        },
        "natlscale": {
          "dataType": "float",
          "measurement": {
            "type": "unitless"
          }
        },
        "scalerank": {
          "dataType": "int",
          "measurement": {
            "type": "unitless"
          }
        },
        "featurecla": {
          "dataType": "text",
          "measurement": {
            "type": "unitless"
          }
        }
=======
        "website": "text",
        "name": "text",
        "natlscale": "float",
        "scalerank": "int",
        "featurecla": "text"
      },
      "time": {
        "start": "-262144-01-01T00:00:00+00:00",
        "end": "+262143-12-31T23:59:59.999+00:00"
      },
      "bbox": {
        "lowerLeftCoordinate": [-171.7579504999999926, 78.2261111100000051],
        "upperRightCoordinate": [179.309363999999988, -54.80944444]
>>>>>>> e315c411
      }
    }
  }
}<|MERGE_RESOLUTION|>--- conflicted
+++ resolved
@@ -37,7 +37,6 @@
       "dataType": "MultiPoint",
       "spatialReference": "EPSG:4326",
       "columns": {
-<<<<<<< HEAD
         "website": {
           "dataType": "text",
           "measurement": {
@@ -68,12 +67,6 @@
             "type": "unitless"
           }
         }
-=======
-        "website": "text",
-        "name": "text",
-        "natlscale": "float",
-        "scalerank": "int",
-        "featurecla": "text"
       },
       "time": {
         "start": "-262144-01-01T00:00:00+00:00",
@@ -82,7 +75,6 @@
       "bbox": {
         "lowerLeftCoordinate": [-171.7579504999999926, 78.2261111100000051],
         "upperRightCoordinate": [179.309363999999988, -54.80944444]
->>>>>>> e315c411
       }
     }
   }
