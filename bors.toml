--- conflicted
+++ resolved
@@ -10,13 +10,8 @@
     "build (ubuntu-22.04, --features pro)",
     "build (ubuntu-22.04, --features pro, --release)",
     "build (ubuntu-22.04, --all-features)",
-<<<<<<< HEAD
-    "build (ubuntu-22.04, --all-features, --release)",
-    "coveralls (ubuntu-22.04, --all-features)"
-=======
     "build (ubuntu-22.04, --all-features, --release)"
     # "coveralls (ubuntu-22.04, --all-features)"
->>>>>>> 66fe48c5
 ]
 
 # One approval necessary for bors to work
